// SPDX-License-Identifier: GPL-2.0-or-later

pragma solidity ^0.8.0;

import "forge-std/Test.sol";
import "../src/EulerConductor.sol";
import "../src/Types.sol";
import "../src/Array.sol";

contract EulerRegistryMock is IEulerVaultRegistry {
    function isRegistered(address vault) external pure returns (bool) {
        return uint160(vault) % 7 == 0 ? false : true;
    }
}

contract EulerVaultMock is IEulerVault {
<<<<<<< HEAD
    function disableController(address account) public payable {}
=======
    function disableController(address account) public override {}
>>>>>>> bbdc4d10

    function checkAccountStatus(address, address[] memory) external pure returns (bool) {
        return true;
    }

    function vaultStatusHook(bool, bytes memory data) external pure returns (bytes memory result) {
        return data;
    }
    
    fallback(bytes calldata) external payable returns (bytes memory) {
        return "";
    }

    receive() external payable {}
}

contract EulerConductorHandler is EulerConductor, Test {
    using Array for ArrayStorage;
    
    address vaultMock;
    address[] public touchedAccounts;

    function getTouchedAccounts() external view returns (address[] memory) {
        return touchedAccounts;
    }

    function setup(address account, address vault) internal {
        touchedAccounts.push(account);
        vm.etch(vault, vaultMock.code);
        accountOperators[account][msg.sender] = true;
    }

    constructor(address admin, address registry) EulerConductor(admin, registry) {
        vaultMock = address(new EulerVaultMock());
    }

    function setGovernorAdmin(address newGovernorAdmin) public payable override {
        governorAdmin = msg.sender;
        newGovernorAdmin = msg.sender;
        super.setGovernorAdmin(newGovernorAdmin);
    }

    function setEulerVaultRegistry(address newEulerVaultRegistry) public payable override {
        governorAdmin = msg.sender;
        newEulerVaultRegistry = eulerVaultRegistry;
        super.setEulerVaultRegistry(newEulerVaultRegistry);
    }

    function setAccountOperator(address account, address operator, bool isAuthorized) public payable override {
        if ((uint160(msg.sender) | 0xFF) == (uint160(operator) | 0xFF)) return;
        account = msg.sender;
        super.setAccountOperator(account, operator, isAuthorized);
    }

    function enableCollateral(address account, address vault) public payable override {
        if (uint160(vault) <= 10) return;
        if (vault == address(this)) return;
        if (vault == eulerVaultRegistry) return;
        setup(account, vault);
        super.enableCollateral(account, vault);
    }

    function disableCollateral(address account, address vault) public payable override {
        if (uint160(vault) <= 10) return;
        if (vault == address(this)) return;
        if (vault == eulerVaultRegistry) return;
        setup(account, vault);
        super.disableCollateral(account, vault);
    }

    function enableController(address account, address vault) public payable override {
        if (uint160(vault) <= 10) return;
        if (vault == address(this)) return;
        if (vault == eulerVaultRegistry) return;
        setup(account, vault);
        super.enableCollateral(account, vault);
    }

    function disableController(address account, address vault) public payable override {
        vault = msg.sender;
        if (uint160(vault) <= 10) return;
        if (vault == address(this)) return;
        if (vault == eulerVaultRegistry) return;
        setup(account, vault);
        super.disableController(account, vault);
    }

    function batch(EulerBatchItem[] calldata items) public payable override {
        if (items.length > 10) return;
        
        for (uint i = 0; i < items.length && i < 10; i++) {
            if (uint160(items[i].msgValue) > type(uint128).max) return;
            if (uint160(items[i].targetContract) <= 10) return;
            if (items[i].targetContract == address(this)) return;
            if (items[i].targetContract == eulerVaultRegistry) return;
        }

        vm.deal(address(this), type(uint).max);
        super.batch(items);
    }

    function batchRevert(EulerBatchItem[] calldata) public payable override
    returns (EulerResult[] memory batchItemsResult, EulerResult[] memory accountsStatusResult, EulerResult[] memory vaultsStatusResult) {
        EulerResult[] memory x;
        return (x, x, x);
    }

    function batchSimulation(EulerBatchItem[] calldata) public payable override
    returns (EulerResult[] memory batchItemsResult, EulerResult[] memory accountsStatusResult, EulerResult[] memory vaultsStatusResult) {
        EulerResult[] memory x;
        return (x, x, x);
    }

    function executeInternal(address targetContract, address onBehalfOfAccount, uint msgValue, bytes calldata data) internal override
    returns (bool success, bytes memory result) {
        if (uint160(targetContract) <= 10) return (true, "");
        if (targetContract == address(this)) return (true, "");
        if (targetContract == eulerVaultRegistry) return (true, "");
        setup(onBehalfOfAccount, targetContract);
        return super.executeInternal(targetContract, onBehalfOfAccount, msgValue, data);
    }

    function forwardInternal(address targetContract, address onBehalfOfAccount, uint msgValue, bytes calldata data) internal override
    returns (bool success, bytes memory result) {
        if (uint160(msg.sender) <= 10) return (true, "");
        if (msg.sender == address(this)) return (true, "");
        if (msg.sender == eulerVaultRegistry) return (true, "");
        if (uint160(targetContract) <= 10) return (true, "");
        if (targetContract == address(this)) return (true, "");
        if (targetContract == eulerVaultRegistry) return (true, "");
        setup(onBehalfOfAccount, msg.sender);
        setup(onBehalfOfAccount, targetContract);
        accountControllers[onBehalfOfAccount].doAddElement(msg.sender);
        accountCollaterals[onBehalfOfAccount].doAddElement(targetContract);
        return super.forwardInternal(targetContract, onBehalfOfAccount, msgValue, data);
    }

    function requireAccountsStatusCheck(address[] calldata accounts) public override {
        if (accounts.length > 10) return;
        super.requireAccountsStatusCheck(accounts);
    }

    function exposeAccountCollaterals(address account) external view returns (ArrayStorage memory) {
        return accountControllers[account];
    }

    function exposeAccountControllers(address account) external view returns (ArrayStorage memory) {
        return accountControllers[account];
    }

    function exposeTransientStorage() external view returns (ArrayStorage memory, ArrayStorage memory) {
        return (accountStatusChecks, vaultStatusChecks);
    }
}

contract EulerConductorTest is Test {
    address governor = makeAddr("governor");
    address registry;
    EulerConductorHandler conductor;

    function setUp() public {
        registry = address(new EulerRegistryMock());
        conductor = new EulerConductorHandler(governor, registry);

        targetContract(address(conductor));
    }

    function invariant_context() external {
        (bool checksDeferred, address account) = conductor.getExecutionContext();
        assertFalse(checksDeferred);
        assertTrue(account == address(0));
    }

    function invariant_transientStorage() external {     
        (
            Types.ArrayStorage memory accountStatusChecks, 
            Types.ArrayStorage memory vaultStatusChecks
        ) = conductor.exposeTransientStorage();

        assertTrue(accountStatusChecks.numElements == 0);
        assertTrue(accountStatusChecks.firstElement == address(0));
        assertTrue(vaultStatusChecks.numElements == 0);
        assertTrue(vaultStatusChecks.firstElement == address(0));
    }

    function invariant_controllers() external {
        address[] memory touchedAccounts = conductor.getTouchedAccounts();
        for (uint i = 0; i < touchedAccounts.length; i++) {
            Types.ArrayStorage memory accountControllers = conductor.exposeAccountControllers(touchedAccounts[i]);
            address[] memory accountControllersArray = conductor.getControllers(touchedAccounts[i]);
        
            assertTrue(accountControllers.numElements == 0 || accountControllers.numElements == 1);
            assertTrue(
                (accountControllers.numElements == 0 && accountControllers.firstElement == address(0)) ||
                (accountControllers.numElements == 1 && accountControllers.firstElement != address(0))
            );

            for (uint j = 1; j < accountControllersArray.length; j++) {
                assertTrue(accountControllersArray[j] == address(0));
            }
        }
    }

    function invariant_collaterals() external {
        address[] memory touchedAccounts = conductor.getTouchedAccounts();
        for (uint i = 0; i < touchedAccounts.length; i++) {
            Types.ArrayStorage memory accountCollaterals = conductor.exposeAccountCollaterals(touchedAccounts[i]);
            address[] memory accountCollateralsArray = conductor.getCollaterals(touchedAccounts[i]);

            assertTrue(accountCollaterals.numElements <= 10);
            assertTrue(
                (accountCollaterals.numElements == 0 && accountCollaterals.firstElement == address(0)) ||
                (accountCollaterals.numElements == 1 && accountCollaterals.firstElement != address(0))
            );

            for (uint j = 0; j < accountCollateralsArray.length; j++) {
                assertTrue(accountCollateralsArray[j] != address(0));
            }

            // verify that none entry is duplicated
            for (uint j = 1; j < accountCollateralsArray.length; j++) {
                for (uint k = 0; k < j; k++) {
                    assertTrue(accountCollateralsArray[j] != accountCollateralsArray[k]);
                }
            }
        }
    }
}<|MERGE_RESOLUTION|>--- conflicted
+++ resolved
@@ -14,11 +14,7 @@
 }
 
 contract EulerVaultMock is IEulerVault {
-<<<<<<< HEAD
-    function disableController(address account) public payable {}
-=======
     function disableController(address account) public override {}
->>>>>>> bbdc4d10
 
     function checkAccountStatus(address, address[] memory) external pure returns (bool) {
         return true;
