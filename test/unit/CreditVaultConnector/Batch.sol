--- conflicted
+++ resolved
@@ -284,16 +284,7 @@
     function test_RevertIfDeferralDepthExceeded_BatchSimulation(
         address alice
     ) external {
-<<<<<<< HEAD
         ICVC.BatchItem[] memory items = new ICVC.BatchItem[](0);
-=======
-        ICVC.BatchItem[] memory items = new ICVC.BatchItem[](1);
-
-        items[0].onBehalfOfAccount = alice;
-        items[0].targetContract = address(0);
-        items[0].value = 0;
-        items[0].data = "";
->>>>>>> 5ebe121a
 
         cvc.setBatchDepth(9);
 
@@ -543,7 +534,6 @@
             alice
         );
 
-        postItems[0].allowError = false;
         postItems[0].onBehalfOfAccount = address(0);
         postItems[0].targetContract = address(cvc);
         postItems[0].value = 0;
@@ -718,7 +708,6 @@
         // update post batch operations
         postItems = new ICVC.BatchItem[](2);
 
-        postItems[0].allowError = false;
         postItems[0].onBehalfOfAccount = address(0);
         postItems[0].targetContract = controller;
         postItems[0].value = 0;
@@ -726,7 +715,6 @@
             Vault.checkVaultStatus.selector
         );
 
-        postItems[1].allowError = false;
         postItems[1].onBehalfOfAccount = address(0);
         postItems[1].targetContract = controller;
         postItems[1].value = 0;
@@ -937,7 +925,6 @@
         ICVC.BatchItem[] memory postItems = new ICVC.BatchItem[](1);
 
         // trying to enable collateral is a non-static call
-        postItems[0].allowError = false;
         postItems[0].onBehalfOfAccount = address(0);
         postItems[0].targetContract = address(vault);
         postItems[0].value = 0;
