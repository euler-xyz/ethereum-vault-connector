// SPDX-License-Identifier: GPL-2.0-or-later

pragma solidity ^0.8.20;

import "forge-std/Test.sol";
import "../../cvc/CreditVaultConnectorHarness.sol";

contract CreditVaultConnectorHandler is CreditVaultConnectorHarness {
    using Set for SetStorage;

    function handlerImpersonate(
        address targetContract,
        address onBehalfOfAccount,
        uint value,
        bytes calldata data
    ) public payable returns (bytes memory result) {
        (bool success, ) = msg.sender.call(
            abi.encodeWithSelector(Vault.clearChecks.selector)
        );
        success;
        clearExpectedChecks();

        result = super.impersonate(
            targetContract,
            onBehalfOfAccount,
            value,
            data
        );

        verifyVaultStatusChecks();
        verifyAccountStatusChecks();
    }
}

contract ImpersonateTest is Test {
    CreditVaultConnectorHandler internal cvc;

    event CallWithContext(
        address indexed caller,
        address indexed targetContract,
        address indexed onBehalfOfAccount,
        bytes4 selector
    );

    function setUp() public {
        cvc = new CreditVaultConnectorHandler();
    }

    function test_Impersonate(address alice, uint96 seed) public {
        vm.assume(alice != address(0) && alice != address(cvc));

        address collateral = address(new Vault(cvc));
        address controller = address(new Vault(cvc));
        vm.assume(collateral != address(cvc));
        vm.assume(!cvc.haveCommonOwner(alice, controller));

        vm.prank(alice);
        cvc.enableCollateral(alice, collateral);

        vm.prank(alice);
        cvc.enableController(alice, controller);

        bytes memory data = abi.encodeWithSelector(
            Target(collateral).impersonateTest.selector,
            address(cvc),
            address(cvc),
            seed,
            alice
        );

        vm.deal(controller, seed);
        vm.expectEmit(true, true, true, true, address(cvc));
        emit CallWithContext(
            controller,
            collateral,
            alice,
            Target.impersonateTest.selector
        );
        vm.prank(controller);
        bytes memory result = cvc.handlerImpersonate{value: seed}(
            collateral,
            alice,
            seed,
            data
        );
        assertEq(abi.decode(result, (uint)), seed);

        cvc.clearExpectedChecks();
        Vault(controller).clearChecks();
    }

    function test_RevertIfDepthExceeded_Impersonate(address alice) external {
        vm.assume(alice != address(cvc));
        address collateral = address(new Vault(cvc));
        address controller = address(new Vault(cvc));

        vm.prank(alice);
        cvc.enableCollateral(alice, collateral);

        vm.prank(alice);
        cvc.enableController(alice, controller);

        cvc.setCallDepth(10);

        vm.prank(controller);
        vm.expectRevert(ExecutionContext.CallDepthViolation.selector);
        cvc.impersonate(collateral, alice, 0, "");
    }

    function test_RevertIfChecksReentrancy_Impersonate(
        address alice,
        uint seed
    ) public {
        vm.assume(alice != address(0) && alice != address(cvc));

        address collateral = address(new Vault(cvc));
        address controller = address(new Vault(cvc));
        vm.assume(collateral != address(cvc));

        vm.prank(alice);
        cvc.enableCollateral(alice, collateral);

        vm.prank(alice);
        cvc.enableController(alice, controller);

        cvc.setChecksLock(true);

        bytes memory data = abi.encodeWithSelector(
            Target(address(cvc)).impersonateTest.selector,
            address(cvc),
            address(cvc),
            seed,
            alice
        );

<<<<<<< HEAD
        vm.deal(alice, seed);
        vm.prank(alice);
        vm.expectRevert(Errors.CVC_ChecksReentrancy.selector);
=======
        vm.deal(controller, seed);
        vm.prank(controller);
        vm.expectRevert(CreditVaultConnector.CVC_ChecksReentrancy.selector);
>>>>>>> a0df01cf
        cvc.impersonate{value: seed}(collateral, alice, seed, data);
    }

    function test_RevertIfImpersonateReentrancy_Impersonate(
        address alice,
        uint seed
    ) public {
        vm.assume(alice != address(0) && alice != address(cvc));

        address collateral = address(new Vault(cvc));
        address controller = address(new Vault(cvc));
        vm.assume(collateral != address(cvc));

        vm.prank(alice);
        cvc.enableCollateral(alice, collateral);

        vm.prank(alice);
        cvc.enableController(alice, controller);

        cvc.setImpersonateLock(true);

        bytes memory data = abi.encodeWithSelector(
            Target(address(cvc)).impersonateTest.selector,
            address(cvc),
            address(cvc),
            seed,
            alice
        );

<<<<<<< HEAD
        vm.deal(alice, seed);
        vm.prank(alice);
        vm.expectRevert(Errors.CVC_ImpersonateReentrancy.selector);
=======
        vm.deal(controller, seed);
        vm.prank(controller);
        vm.expectRevert(
            CreditVaultConnector.CVC_ImpersonateReentrancy.selector
        );
>>>>>>> a0df01cf
        cvc.impersonate{value: seed}(collateral, alice, seed, data);
    }

    function test_RevertIfTargetContractInvalid_Impersonate(
        address alice,
        uint seed
    ) public {
        vm.assume(alice != address(0) && alice != address(cvc));

        address controller = address(new Vault(cvc));

        vm.prank(alice);
        cvc.enableController(alice, controller);

        // target contract is the CVC
        bytes memory data = abi.encodeWithSelector(
            Target(address(cvc)).impersonateTest.selector,
            address(cvc),
            address(cvc),
            seed,
            alice
        );

<<<<<<< HEAD
        vm.deal(alice, seed);
        vm.prank(alice);
        vm.expectRevert(Errors.CVC_InvalidAddress.selector);
=======
        vm.deal(controller, seed);
        vm.prank(controller);
        vm.expectRevert(CreditVaultConnector.CVC_InvalidAddress.selector);
>>>>>>> a0df01cf
        cvc.impersonate{value: seed}(address(cvc), alice, seed, data);

        // target contract is the controller itself
        data = abi.encodeWithSelector(
            Target(address(controller)).impersonateTest.selector,
            address(cvc),
            address(cvc),
            seed,
            alice
        );

        vm.deal(controller, seed);
        vm.prank(controller);
        vm.expectRevert(CreditVaultConnector.CVC_InvalidAddress.selector);
        cvc.impersonate{value: seed}(controller, alice, seed, data);
    }

    function test_RevertIfNoControllerEnabled_Impersonate(
        address alice,
        uint seed
    ) public {
        vm.assume(alice != address(0) && alice != address(cvc));

        address collateral = address(new Vault(cvc));
        address controller = address(new Vault(cvc));

        vm.assume(collateral != address(cvc));

        vm.prank(alice);
        cvc.enableCollateral(alice, collateral);

        bytes memory data = abi.encodeWithSelector(
            Target(collateral).impersonateTest.selector,
            address(cvc),
            address(cvc),
            seed,
            alice
        );

        vm.deal(controller, seed);
        vm.prank(controller);
        vm.expectRevert(Errors.CVC_ControllerViolation.selector);
        cvc.impersonate{value: seed}(collateral, alice, seed, data);
    }

    function test_RevertIfMultipleControllersEnabled_Impersonate(
        address alice,
        uint seed
    ) public {
        vm.assume(alice != address(0) && alice != address(cvc));

        address collateral = address(new Vault(cvc));
        address controller_1 = address(new Vault(cvc));
        address controller_2 = address(new Vault(cvc));

        vm.assume(collateral != address(cvc));

        // mock checks deferred to enable multiple controllers
        cvc.setCallDepth(1);

        vm.prank(alice);
        cvc.enableCollateral(alice, collateral);

        vm.prank(alice);
        cvc.enableController(alice, controller_1);

        vm.prank(alice);
        cvc.enableController(alice, controller_2);

        bytes memory data = abi.encodeWithSelector(
            Target(collateral).impersonateTest.selector,
            address(cvc),
            address(cvc),
            seed,
            alice
        );

        vm.deal(controller_1, seed);
        vm.prank(controller_1);
        vm.expectRevert(Errors.CVC_ControllerViolation.selector);
        cvc.impersonate{value: seed}(collateral, alice, seed, data);
    }

    function test_RevertIfMsgSenderIsNotEnabledController_Impersonate(
        address alice,
        address randomAddress,
        uint seed
    ) public {
        vm.assume(alice != address(0) && alice != address(cvc));
        vm.assume(uint160(randomAddress) > 10 && randomAddress != address(cvc));

        address collateral = address(new Vault(cvc));
        address controller = address(new Vault(cvc));

        vm.assume(collateral != address(cvc));
        vm.assume(randomAddress != controller);

        vm.prank(alice);
        cvc.enableCollateral(alice, collateral);

        vm.prank(alice);
        cvc.enableController(alice, controller);

        bytes memory data = abi.encodeWithSelector(
            Target(collateral).impersonateTest.selector,
            address(cvc),
            address(cvc),
            seed,
            alice
        );

        vm.deal(randomAddress, seed);
        vm.prank(randomAddress);
        vm.expectRevert(
            abi.encodeWithSelector(Errors.CVC_NotAuthorized.selector)
        );
        cvc.impersonate{value: seed}(collateral, alice, seed, data);
    }

    function test_RevertIfTargetContractIsNotEnabledCollateral_Impersonate(
        address alice,
        address targetContract,
        uint seed
    ) public {
        vm.assume(alice != address(0) && alice != address(cvc));
        vm.assume(targetContract != address(cvc));

        address collateral = address(new Vault(cvc));
        address controller = address(new Vault(cvc));

        vm.assume(targetContract != collateral);

        vm.prank(alice);
        cvc.enableCollateral(alice, collateral);

        vm.prank(alice);
        cvc.enableController(alice, controller);

        bytes memory data = abi.encodeWithSelector(
            Target(collateral).impersonateTest.selector,
            address(cvc),
            address(cvc),
            seed,
            alice
        );

        vm.deal(controller, seed);
        vm.prank(controller);
        vm.expectRevert(
            abi.encodeWithSelector(Errors.CVC_NotAuthorized.selector)
        );
        cvc.impersonate{value: seed}(targetContract, alice, seed, data);
    }

    function test_RevertIfValueExceedsBalance_Impersonate(
        address alice,
        uint128 seed
    ) public {
        vm.assume(alice != address(0) && alice != address(cvc));
        vm.assume(seed > 0);

        address collateral = address(new Vault(cvc));
        address controller = address(new Vault(cvc));
        vm.assume(collateral != address(cvc) && controller != address(cvc));

        vm.prank(alice);
        cvc.enableCollateral(alice, collateral);

        vm.prank(alice);
        cvc.enableController(alice, controller);

        bytes memory data = abi.encodeWithSelector(
            Target(address(cvc)).impersonateTest.selector,
            address(cvc),
            address(cvc),
            seed,
            alice
        );

        // reverts if value exceeds balance
        vm.deal(controller, seed);
        vm.prank(controller);
        vm.expectRevert(Errors.CVC_InvalidValue.selector);
        cvc.impersonate{value: seed - 1}(collateral, alice, seed, data);

        // succeeds if value does not exceed balance
        vm.prank(controller);
        cvc.impersonate{value: seed}(collateral, alice, seed, data);
    }

    function test_RevertIfInternalCallIsUnsuccessful_Impersonate(
        address alice
    ) public {
        // call setUp() explicitly for Dilligence Fuzzing tool to pass
        setUp();

        vm.assume(alice != address(0));
        vm.assume(alice != address(cvc));

        address collateral = address(new Vault(cvc));
        address controller = address(new Vault(cvc));
        vm.assume(collateral != address(cvc) && controller != address(cvc));

        vm.prank(alice);
        cvc.enableCollateral(alice, collateral);

        vm.prank(alice);
        cvc.enableController(alice, controller);

        bytes memory data = abi.encodeWithSelector(
            Target(collateral).revertEmptyTest.selector
        );

        vm.prank(controller);
        vm.expectRevert(Errors.CVC_EmptyError.selector);
        cvc.impersonate(collateral, alice, 0, data);
    }
}<|MERGE_RESOLUTION|>--- conflicted
+++ resolved
@@ -133,15 +133,9 @@
             alice
         );
 
-<<<<<<< HEAD
-        vm.deal(alice, seed);
-        vm.prank(alice);
+        vm.deal(controller, seed);
+        vm.prank(controller);
         vm.expectRevert(Errors.CVC_ChecksReentrancy.selector);
-=======
-        vm.deal(controller, seed);
-        vm.prank(controller);
-        vm.expectRevert(CreditVaultConnector.CVC_ChecksReentrancy.selector);
->>>>>>> a0df01cf
         cvc.impersonate{value: seed}(collateral, alice, seed, data);
     }
 
@@ -171,17 +165,9 @@
             alice
         );
 
-<<<<<<< HEAD
-        vm.deal(alice, seed);
-        vm.prank(alice);
+        vm.deal(controller, seed);
+        vm.prank(controller);
         vm.expectRevert(Errors.CVC_ImpersonateReentrancy.selector);
-=======
-        vm.deal(controller, seed);
-        vm.prank(controller);
-        vm.expectRevert(
-            CreditVaultConnector.CVC_ImpersonateReentrancy.selector
-        );
->>>>>>> a0df01cf
         cvc.impersonate{value: seed}(collateral, alice, seed, data);
     }
 
@@ -205,15 +191,9 @@
             alice
         );
 
-<<<<<<< HEAD
-        vm.deal(alice, seed);
-        vm.prank(alice);
+        vm.deal(controller, seed);
+        vm.prank(controller);
         vm.expectRevert(Errors.CVC_InvalidAddress.selector);
-=======
-        vm.deal(controller, seed);
-        vm.prank(controller);
-        vm.expectRevert(CreditVaultConnector.CVC_InvalidAddress.selector);
->>>>>>> a0df01cf
         cvc.impersonate{value: seed}(address(cvc), alice, seed, data);
 
         // target contract is the controller itself
@@ -227,7 +207,7 @@
 
         vm.deal(controller, seed);
         vm.prank(controller);
-        vm.expectRevert(CreditVaultConnector.CVC_InvalidAddress.selector);
+        vm.expectRevert(Errors.CVC_InvalidAddress.selector);
         cvc.impersonate{value: seed}(controller, alice, seed, data);
     }
 
