// SPDX-License-Identifier: GPL-2.0-or-later

pragma solidity ^0.8.20;

import "forge-std/Test.sol";
import "../../src/interfaces/IERC1271.sol";
import "../cvc/CreditVaultConnectorScribble.sol";

contract VaultMock is ICreditVault {
    ICVC public immutable cvc;

    constructor(ICVC _cvc) {
        cvc = _cvc;
    }

    function disableController(address account) public override {}

    function checkAccountStatus(
        address,
        address[] memory
    ) external pure override returns (bytes4) {
        return this.checkAccountStatus.selector;
    }

    function checkVaultStatus() external pure override returns (bytes4) {
        return this.checkVaultStatus.selector;
    }

    fallback(bytes calldata) external payable returns (bytes memory) {
        cvc.requireAccountStatusCheck(address(0));
        cvc.requireVaultStatusCheck();
        return "";
    }

    receive() external payable {}
}

contract SignerMock {
    function isValidSignature(
        bytes32,
        bytes memory
    ) external pure returns (bytes4 magicValue) {
        return IERC1271.isValidSignature.selector;
    }
}

contract CreditVaultConnectorHandler is CreditVaultConnectorScribble, Test {
    using Set for SetStorage;

    address internal vaultMock;
    address internal signerMock;
    address[] public touchedAccounts;

    constructor() {
        vaultMock = address(new VaultMock(ICVC(address(this))));
        signerMock = address(new SignerMock());
    }

    fallback() external payable {}

    function getTouchedAccounts() external view returns (address[] memory) {
        return touchedAccounts;
    }

    function setup(address account, address vault) internal {
        touchedAccounts.push(account);
        setAccountOwnerInternal(account, account);
        operatorLookup[getAddressPrefixInternal(account)][msg.sender] = type(
            uint
        ).max;
        vm.etch(vault, vaultMock.code);
    }

    function setNonce(
        uint152 addressPrefix,
        uint nonceNamespace,
        uint nonce
    ) public payable override {
        if (msg.sender == address(this)) return;
        addressPrefix = getAddressPrefixInternal(msg.sender);
        setAccountOwnerInternal(
            address(uint160(addressPrefix) << 8),
            msg.sender
        );
        nonce = nonceLookup[addressPrefix][nonceNamespace] + 1;
        super.setNonce(addressPrefix, nonceNamespace, nonce);
    }

    function setOperator(
        uint152 addressPrefix,
        address operator,
        uint operatorBitField
    ) public payable override {
        if (msg.sender == address(this)) return;
        if (operator == address(0) || operator == address(this)) return;
        if (haveCommonOwnerInternal(msg.sender, operator)) return;
        if (operatorLookup[addressPrefix][operator] == operatorBitField) return;
        addressPrefix = getAddressPrefixInternal(msg.sender);
        setAccountOwnerInternal(
            address(uint160(addressPrefix) << 8),
            msg.sender
        );
        super.setOperator(addressPrefix, operator, operatorBitField);
    }

    function setAccountOperator(
        address account,
        address operator,
        bool authorized
    ) public payable override {
        if (msg.sender == address(this)) return;
        if (account == address(0)) return;
        if (operator == address(0) || operator == address(this)) return;
        if (haveCommonOwnerInternal(msg.sender, operator)) return;
        if (
            isAccountOperatorAuthorizedInternal(account, operator) == authorized
        ) return;
        account = msg.sender;
        setAccountOwnerInternal(account, msg.sender);
        super.setAccountOperator(account, operator, authorized);
    }

    function enableCollateral(
        address account,
        address vault
    ) public payable override {
        if (msg.sender == address(this)) return;
        if (haveCommonOwnerInternal(account, msg.sender)) return;
        if (account == address(0)) return;
        if (uint160(vault) <= 10) return;
        if (vault == address(this)) return;
        setup(account, vault);
        super.enableCollateral(account, vault);
    }

    function disableCollateral(
        address account,
        address vault
    ) public payable override {
        if (msg.sender == address(this)) return;
        if (haveCommonOwnerInternal(account, msg.sender)) return;
        if (account == address(0)) return;
        if (uint160(vault) <= 10) return;
        if (vault == address(this)) return;
        setup(account, vault);
        super.disableCollateral(account, vault);
    }

    function enableController(
        address account,
        address vault
    ) public payable override {
        if (msg.sender == address(this)) return;
        if (haveCommonOwnerInternal(account, msg.sender)) return;
        if (account == address(0)) return;
        if (uint160(vault) <= 10) return;
        if (vault == address(this)) return;
        setup(account, vault);
        super.enableCollateral(account, vault);
    }

    function disableController(address account) public payable override {
        if (account == address(0)) return;
        if (uint160(msg.sender) <= 10) return;
        setup(account, msg.sender);
        super.disableController(account);
    }

    function callback(
        address onBehalfOfAccount,
        uint value,
        bytes calldata data
    ) public payable override returns (bytes memory result) {
        deal(address(this), value);
        result = super.callback(onBehalfOfAccount, value, data);
    }

    function call(
        address targetContract,
        address onBehalfOfAccount,
        uint value,
        bytes calldata data
    ) public payable override returns (bytes memory result) {
        if (haveCommonOwnerInternal(onBehalfOfAccount, msg.sender)) return "";
        if (onBehalfOfAccount == address(0)) return "";
        if (uint160(targetContract) <= 10) return "";
        if (targetContract == address(this) || targetContract == msg.sender)
            return "";
        setup(onBehalfOfAccount, targetContract);
        deal(address(this), value);

        result = super.call(targetContract, onBehalfOfAccount, value, data);
    }

    function callInternal(
        address targetContract,
        address onBehalfOfAccount,
        uint value,
        bytes calldata data
    ) internal override returns (bool success, bytes memory result) {
        if (haveCommonOwnerInternal(onBehalfOfAccount, msg.sender))
            return (true, "");
        if (uint160(targetContract) <= 10) return (true, "");
        if (targetContract == 0x1820a4B7618BdE71Dce8cdc73aAB6C95905faD24)
            return (true, "");
        setup(onBehalfOfAccount, targetContract);

        (success, result) = super.callInternal(
            targetContract,
            onBehalfOfAccount,
            value,
            data
        );
    }

    function impersonate(
        address targetCollateral,
        address onBehalfOfAccount,
        uint value,
        bytes calldata data
    ) public payable override returns (bytes memory result) {
        if (uint160(msg.sender) <= 10 || msg.sender == address(this)) return "";
        if (onBehalfOfAccount == address(0)) return "";
<<<<<<< HEAD
        if (uint160(targetCollateral) <= 10) return "";
        if (targetCollateral == address(this)) return "";
=======
        if (uint160(targetContract) <= 10) return "";
        if (targetContract == address(this) || targetContract == msg.sender)
            return "";
>>>>>>> a0df01cf

        setup(onBehalfOfAccount, msg.sender);
        deal(address(this), value);
        accountCollaterals[onBehalfOfAccount].insert(targetCollateral);

        uint8 numElementsCache = accountControllers[onBehalfOfAccount]
            .numElements;
        address firstElementCache = accountControllers[onBehalfOfAccount]
            .firstElement;
        accountControllers[onBehalfOfAccount].numElements = 1;
        accountControllers[onBehalfOfAccount].firstElement = msg.sender;

        result = super.impersonate(
            targetCollateral,
            onBehalfOfAccount,
            value,
            data
        );

        accountControllers[onBehalfOfAccount].numElements = numElementsCache;
        accountControllers[onBehalfOfAccount].firstElement = firstElementCache;
    }

    function permit(
        address signer,
        uint nonceNamespace,
        uint nonce,
        uint deadline,
        uint value,
        bytes calldata data,
        bytes calldata signature
    ) public payable override {
        if (uint160(signer) <= 255 || signer == address(this)) return;
        if (data.length == 0) return;
        vm.etch(signer, signerMock.code);
        deal(address(this), value);
        nonce =
            nonceLookup[getAddressPrefixInternal(signer)][nonceNamespace] +
            1;
        deadline = block.timestamp;
        super.permit(
            signer,
            nonceNamespace,
            nonce,
            deadline,
            value,
            data,
            signature
        );
    }

    function batch(BatchItem[] calldata items) public payable override {
        if (items.length > Set.MAX_ELEMENTS) return;

        for (uint i = 0; i < items.length; i++) {
            if (uint160(items[i].value) > type(uint128).max) return;
            if (uint160(items[i].targetContract) <= 10) return;
            if (items[i].targetContract == address(this)) return;
        }

        vm.deal(address(this), type(uint).max);
        super.batch(items);
    }

    function batchRevert(BatchItem[] calldata) public payable override {
        return;
    }

    function batchSimulation(
        BatchItem[] calldata
    )
        public
        payable
        override
        returns (
            BatchItemResult[] memory batchItemsResult,
            BatchItemResult[] memory accountsStatusResult,
            BatchItemResult[] memory vaultsStatusResult
        )
    {
        BatchItemResult[] memory x = new BatchItemResult[](0);
        return (x, x, x);
    }

    function forgiveAccountStatusCheck(
        address account
    ) public payable override {
        if (msg.sender == address(0)) return;

        uint8 numElementsCache = accountControllers[account].numElements;
        address firstElementCache = accountControllers[account].firstElement;
        accountControllers[account].numElements = 1;
        accountControllers[account].firstElement = msg.sender;

        super.forgiveAccountStatusCheck(account);

        accountControllers[account].numElements = numElementsCache;
        accountControllers[account].firstElement = firstElementCache;
    }

    function requireAccountStatusCheckInternal(address) internal pure override {
        return;
    }

    function requireVaultStatusCheckInternal(address) internal pure override {
        return;
    }

    function exposeAccountCollaterals(
        address account
    ) external view returns (uint8, address[] memory) {
        address[] memory result = new address[](Set.MAX_ELEMENTS);

        for (uint i = 0; i < Set.MAX_ELEMENTS; i++) {
            if (i == 0) {
                result[i] = accountCollaterals[account].firstElement;
            } else {
                result[i] = accountCollaterals[account].elements[i].value;
            }
        }
        return (accountCollaterals[account].numElements, result);
    }

    function exposeAccountControllers(
        address account
    ) external view returns (uint8, address[] memory) {
        address[] memory result = new address[](Set.MAX_ELEMENTS);

        for (uint i = 0; i < Set.MAX_ELEMENTS; i++) {
            if (i == 0) {
                result[i] = accountControllers[account].firstElement;
            } else {
                result[i] = accountControllers[account].elements[i].value;
            }
        }
        return (accountControllers[account].numElements, result);
    }

    function exposeAccountAndVaultStatusCheck()
        external
        view
        returns (uint8, address[] memory, uint8, address[] memory)
    {
        address[] memory result1 = new address[](Set.MAX_ELEMENTS);
        address[] memory result2 = new address[](Set.MAX_ELEMENTS);

        for (uint i = 0; i < Set.MAX_ELEMENTS; i++) {
            if (i == 0) {
                result1[i] = accountStatusChecks.firstElement;
                result2[i] = vaultStatusChecks.firstElement;
            } else {
                result1[i] = accountStatusChecks.elements[i].value;
                result2[i] = vaultStatusChecks.elements[i].value;
            }
        }
        return (
            accountStatusChecks.numElements,
            result1,
            vaultStatusChecks.numElements,
            result2
        );
    }
}

contract CreditVaultConnectorInvariants is Test {
    CreditVaultConnectorHandler internal cvc;

    function setUp() public {
        cvc = new CreditVaultConnectorHandler();

        targetContract(address(cvc));
    }

    function invariant_ExecutionContext() external {
        vm.expectRevert(Errors.CVC_OnBehalfOfAccountNotAuthenticated.selector);
        cvc.getCurrentOnBehalfOfAccount(address(0));

        assertEq(cvc.getRawExecutionContext(), 1 << 200);
        assertEq(cvc.getCurrentCallDepth(), 0);
        assertEq(cvc.areChecksInProgress(), false);
        assertEq(cvc.isImpersonationInProgress(), false);
        assertEq(cvc.isOperatorAuthenticated(), false);
        assertEq(cvc.isSimulationInProgress(), false);
    }

    function invariant_AccountAndVaultStatusChecks() external {
        (
            uint8 accountStatusChecksNumElements,
            address[] memory accountStatusChecks,
            uint8 vaultStatusChecksNumElements,
            address[] memory vaultStatusChecks
        ) = cvc.exposeAccountAndVaultStatusCheck();

        assertTrue(accountStatusChecksNumElements == 0);
        for (uint i = 0; i < accountStatusChecks.length; i++) {
            assertTrue(accountStatusChecks[i] == address(0));
        }

        assertTrue(vaultStatusChecksNumElements == 0);
        for (uint i = 0; i < vaultStatusChecks.length; i++) {
            assertTrue(vaultStatusChecks[i] == address(0));
        }
    }

    function invariant_ControllersCollaterals() external {
        address[] memory touchedAccounts = cvc.getTouchedAccounts();
        for (uint i = 0; i < touchedAccounts.length; i++) {
            // controllers
            (
                uint8 accountControllersNumElements,
                address[] memory accountControllersArray
            ) = cvc.exposeAccountControllers(touchedAccounts[i]);

            assertTrue(
                accountControllersNumElements == 0 ||
                    accountControllersNumElements == 1
            );
            assertTrue(
                (accountControllersNumElements == 0 &&
                    accountControllersArray[0] == address(0)) ||
                    (accountControllersNumElements == 1 &&
                        accountControllersArray[0] != address(0))
            );

            for (uint j = 1; j < accountControllersArray.length; j++) {
                assertTrue(accountControllersArray[j] == address(0));
            }

            // collaterals
            (
                uint8 accountCollateralsNumCollaterals,
                address[] memory accountCollateralsArray
            ) = cvc.exposeAccountCollaterals(touchedAccounts[i]);

            assertTrue(accountCollateralsNumCollaterals <= Set.MAX_ELEMENTS);
            for (uint j = 0; j < accountCollateralsNumCollaterals; j++) {
                assertTrue(accountCollateralsArray[j] != address(0));
            }

            // verify that none entry is duplicated
            for (uint j = 1; j < accountCollateralsNumCollaterals; j++) {
                for (uint k = 0; k < j; k++) {
                    assertTrue(
                        accountCollateralsArray[j] != accountCollateralsArray[k]
                    );
                }
            }
        }
    }
}<|MERGE_RESOLUTION|>--- conflicted
+++ resolved
@@ -221,14 +221,9 @@
     ) public payable override returns (bytes memory result) {
         if (uint160(msg.sender) <= 10 || msg.sender == address(this)) return "";
         if (onBehalfOfAccount == address(0)) return "";
-<<<<<<< HEAD
         if (uint160(targetCollateral) <= 10) return "";
-        if (targetCollateral == address(this)) return "";
-=======
-        if (uint160(targetContract) <= 10) return "";
-        if (targetContract == address(this) || targetContract == msg.sender)
+        if (targetCollateral == address(this) || targetCollateral == msg.sender)
             return "";
->>>>>>> a0df01cf
 
         setup(onBehalfOfAccount, msg.sender);
         deal(address(this), value);
