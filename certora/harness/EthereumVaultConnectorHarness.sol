--- conflicted
+++ resolved
@@ -16,16 +16,15 @@
         return executionContext.areChecksDeferred();
     }
 
-<<<<<<< HEAD
     function accountControllerContains(address base, address lookUp) public view returns (bool){
         return accountControllers[base].contains(lookUp);
     }
 
     function vaultStatusCheckContains(address vault) public view returns (bool){
         return vaultStatusChecks.contains(vault);
-=======
+    }
+    
     function getOwnerOf(uint152 prefix) public view returns (address) {
         return ownerLookup[prefix];
->>>>>>> 070152f8
     }
 }