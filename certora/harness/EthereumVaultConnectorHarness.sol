// SPDX-License-Identifier: GPL-2.0-or-later

pragma solidity ^0.8.0;

import "../../src/EthereumVaultConnector.sol";
import "../../src/ExecutionContext.sol";
import "../../src/Set.sol";

contract EthereumVaultConnectorHarness is EthereumVaultConnector {
    using ExecutionContext for EC;
    using Set for SetStorage;

    function getExecutionContextDefault() external view returns (uint256) {
        return EC.unwrap(ExecutionContext.initialize());
    }

    function getExecutionContextAreChecksDeferred() external view returns (bool) {
        return executionContext.areChecksDeferred();
    }
    
    function numOfController(address account) public view returns (uint8) {
        return accountControllers[account].numElements;
    }

    function getExecutionContextOnBehalfOfAccount() external view returns (address) {
        return executionContext.getOnBehalfOfAccount();
    }

    function getOwnerOf(bytes19 prefix) public view returns (address) {
        return ownerLookup[prefix];
    }

    function checkAccountStatus(address account) public returns (bool) {
        (bool status, ) = checkAccountStatusInternal(account);
        return status;
    }

    function requireAccountStatusCheckInternalHarness(address account) public {
        requireAccountStatusCheckInternal(account);
    }

    function areAccountStatusChecksEmpty() public view returns (bool) {
        return accountStatusChecks.numElements == 0;
    }
    function areVaultStatusChecksEmpty() public view returns (bool) {
        return vaultStatusChecks.numElements == 0;
    }
    function getOperatorFromAddress(address account, address operator) external view returns (uint256) {
        bytes19 addressPrefix = getAddressPrefixInternal(account);
        return operatorLookup[addressPrefix][operator];
    }
<<<<<<< HEAD

    function getAccountCollaterals(address account) external view returns (address[] memory) {
        return accountCollaterals[account].get();
    }

=======
    function containsStatusCheckFor(address account) public view returns (bool) {
        return accountStatusChecks.contains(account);
    }
    function checkAccountStatus(address account) public returns (bool)
    {
        (bool isValid, ) = checkAccountStatusInternal(account);
        return isValid;
    }
>>>>>>> b4d1207d
}<|MERGE_RESOLUTION|>--- conflicted
+++ resolved
@@ -42,27 +42,27 @@
     function areAccountStatusChecksEmpty() public view returns (bool) {
         return accountStatusChecks.numElements == 0;
     }
+    
     function areVaultStatusChecksEmpty() public view returns (bool) {
         return vaultStatusChecks.numElements == 0;
     }
+    
     function getOperatorFromAddress(address account, address operator) external view returns (uint256) {
         bytes19 addressPrefix = getAddressPrefixInternal(account);
         return operatorLookup[addressPrefix][operator];
     }
-<<<<<<< HEAD
 
     function getAccountCollaterals(address account) external view returns (address[] memory) {
         return accountCollaterals[account].get();
     }
 
-=======
     function containsStatusCheckFor(address account) public view returns (bool) {
         return accountStatusChecks.contains(account);
     }
+    
     function checkAccountStatus(address account) public returns (bool)
     {
         (bool isValid, ) = checkAccountStatusInternal(account);
         return isValid;
     }
->>>>>>> b4d1207d
 }