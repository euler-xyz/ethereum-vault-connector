// SPDX-License-Identifier: GPL-2.0-or-later

pragma solidity ^0.8.0;

import "../../src/EthereumVaultConnector.sol";
import "../../src/ExecutionContext.sol";
import "../../src/Set.sol";

contract EthereumVaultConnectorHarness is EthereumVaultConnector {
    using ExecutionContext for EC;
    using Set for SetStorage;

    function getExecutionContextDefault() external view returns (uint256) {
        return EC.unwrap(ExecutionContext.initialize());
    }

    function getExecutionContextAreChecksDeferred() external view returns (bool) {
        return executionContext.areChecksDeferred();
    }
    
    function numOfController(address account) public view returns (uint8) {
        return accountControllers[account].numElements;
    }

    function getExecutionContextOnBehalfOfAccount() external view returns (address) {
        return executionContext.getOnBehalfOfAccount();
    }

    function getOwnerOf(bytes19 prefix) public view returns (address) {
        return ownerLookup[prefix];
    }

    function areAccountStatusChecksEmpty() public view returns (bool) {
        return accountStatusChecks.numElements == 0;
    }
    function areVaultStatusChecksEmpty() public view returns (bool) {
        return vaultStatusChecks.numElements == 0;
    }
    function getOperatorFromAddress(address account, address operator) external view returns (uint256) {
        bytes19 addressPrefix = getAddressPrefixInternal(account);
        return operatorLookup[addressPrefix][operator];
    }
<<<<<<< HEAD
    function getAccountController(address account) public view returns (address) {
        return accountControllers[account].firstElement;

    }
    function isAccountController(address account, address controller) public view returns (bool) {
        return accountControllers[account].contains(controller);
=======
    function containsStatusCheckFor(address account) public view returns (bool) {
        return accountStatusChecks.contains(account);
    }
    function checkAccountStatus(address account) public returns (bool)
    {
        (bool isValid, ) = checkAccountStatusInternal(account);
        return isValid;
>>>>>>> b4d1207d
    }
}<|MERGE_RESOLUTION|>--- conflicted
+++ resolved
@@ -40,14 +40,12 @@
         bytes19 addressPrefix = getAddressPrefixInternal(account);
         return operatorLookup[addressPrefix][operator];
     }
-<<<<<<< HEAD
     function getAccountController(address account) public view returns (address) {
         return accountControllers[account].firstElement;
-
     }
     function isAccountController(address account, address controller) public view returns (bool) {
         return accountControllers[account].contains(controller);
-=======
+    }
     function containsStatusCheckFor(address account) public view returns (bool) {
         return accountStatusChecks.contains(account);
     }
@@ -55,6 +53,5 @@
     {
         (bool isValid, ) = checkAccountStatusInternal(account);
         return isValid;
->>>>>>> b4d1207d
     }
 }