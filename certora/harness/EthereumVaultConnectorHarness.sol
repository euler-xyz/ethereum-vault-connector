--- conflicted
+++ resolved
@@ -47,20 +47,17 @@
         bytes19 addressPrefix = getAddressPrefixInternal(account);
         return operatorLookup[addressPrefix][operator];
     }
-<<<<<<< HEAD
 
     function getAccountCollaterals(address account) external view returns (address[] memory) {
         return accountCollaterals[account].get();
     }
 
-=======
     function getAccountController(address account) public view returns (address) {
         return accountControllers[account].firstElement;
     }
     function isAccountController(address account, address controller) public view returns (bool) {
         return accountControllers[account].contains(controller);
     }
->>>>>>> 1721a657
     function containsStatusCheckFor(address account) public view returns (bool) {
         return accountStatusChecks.contains(account);
     }
