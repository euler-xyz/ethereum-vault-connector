# Ethereum Vault Connector and Vault Specification

The key words "MUST", "MUST NOT", "REQUIRED", "SHALL", "SHALL NOT", "SHOULD", "SHOULD NOT", "RECOMMENDED", "MAY", and "OPTIONAL" in this document are to be interpreted as described in [RFC 2119](https://datatracker.ietf.org/doc/html/rfc2119).

## Definitions

- Ethereum Vault Connector (EVC): A smart contract that mediates between Vaults in order to enable their lending and borrowing functionality.
- Vault: A smart contract that accepts deposits of a single asset and issues shares in return, it MAY support borrowing functionality. It SHOULD implement the logic and interface necessary for interaction with other Vaults via the EVC. It MAY be, ERC-4626 compliant.
- Account: Every Ethereum address has 256 accounts in the EVC (one private key to rule them all). Each account has an account ID from 0-255. In order to compute the account addresses, the Account ID is treated as a uint and XORed (exclusive ORed) with the Ethereum address. Effectively, a group of 256 Accounts belonging to the same owner share the first 19 bytes of their address and differ only in the last byte.
- Account Owner: An EOA or a smart contract Ethereum address, one of the 256 Accounts with Account ID 0, that has ownership over the whole group of Accounts.
- Address Prefix: The first 19 bytes of the Ethereum address. Account Owner has a common Address Prefix with any of the Accounts that belong to them.
- Account Operator: An EOA or smart contract Ethereum address that has been granted permission to operate on behalf of the Account. The permission can only be granted by the Account Owner.
- Collateral Vault: A Vault which deposits are accepted as collateral for borrowing in other Vaults. An Account can enable multiple collaterals. Enabled collateral can be seized by the Controller Vault in case of liquidation.
- Controller Vault: A Vault that may be enabled by a user in order to be able to borrow from it. Enabling Controller submits the specified Account to the rules encoded in the Controller Vault's code. All the funds in all the enabled Collateral Vaults are indirectly under the control of the enabled Controller Vault; hence, the Accounts MUST only enable trusted, audited Controllers. If the Controller is malicious or incorrectly coded, it may result in the loss of the user's funds or even render the account unusable. Whenever a user wants to perform an action such as removing collateral, the Controller Vault is consulted in order to determine whether the action is allowed or whether it should be blocked since it would make the Account insolvent. An Account can have only one Controller Vault enabled at a time unless it's a transient state during checks deferral.
- Nonce Namespace: A value used in conjunction with Nonce to prevent replaying Permit messages and for sequencing. Each Nonce Namespace provides a uint256 Nonce that has to be used sequentially. There's no requirement to use all the Nonces for a given Nonce Namespace before moving to the next one, which allows using Permit messages in a non-sequential manner.
- Nonce: A value used to prevent replaying Permit messages and for sequencing. It is associated with a specific Nonce Namespace and an Address Prefix. The Nonce must be used sequentially within its Nonce Namespace. To invalidate signed Permit messages, set the Nonce for a given Nonce Namespace accordingly. To invalidate all the Permit messages for a given Nonce Namespace, set the Nonce to type(uint).max.
- Permit: A functionality based on the EIP-712 typed data message allowing arbitrary signed calldata execution on the EVC on behalf of the signer (Account Owner or Account Operator) of the message. It is useful for implementing "gasless" transactions.
- Call: A functionality allowing to execute arbitrary calldata on an arbitrary contract with Account and Vault Status Checks deferred. In case the target contract is the EVC, delegatecall is performed to preserve the msg.sender. If the target contract is msg.sender, the caller MAY specify any Account address to be set in the Execution Context. In case the target contract is not msg.sender, only the Account Owner or Account Operator are allowed to execute arbitrary calldata on behalf of the specified Account.
- Batch: Like Call, but allows a list of operations that are executed atomically one by one with Account and Vault Status Checks deferred.
- ControlCollateral: A functionality allowing an enabled Controller Vault to execute an arbitrary calldata on any of the enabled Collateral Vaults on behalf of the specified Account while Account and Vault Status Checks are deferred. The Controller Vault must be the only enabled Controller Vault for the Account in order to be able to control collateral. This functionality is useful for liquidation flows.
- Simulation: An entry point into the EVC that allows for simulating the execution of a batch without modifying the state. It is useful for inspecting the outcome of a batch before executing it.
- Account Status Check: A functionality implemented by Vaults to enforce Account solvency. Vaults MUST expose a special function that will receive an Account address and this Account's list of enabled Collateral Vaults in order to determine the Account's liquidity status. Account status is checked immediately or is deferred until the end of the outermost Checks-deferrable Call. Account Status Check deferral allows for a transient violation of the Account solvency.
- Vault Status Check: A functionality implemented by Vaults to enforce Vault constraints (i.e. supply/borrow caps). Vaults MAY expose a special function that implements necessary checks in order to determine acceptable state of the Vault. Vault status is checked immediately or is deferred until the end of the outermost Checks-deferrable Call. Vault Status Check deferral allows for a transient violation of the Vault constraints.
- Checks-deferrable Call: A functionality that defers the Account and Vault Status Checks, namely: Call, Batch or ControlCollateral call. Checks-deferrable Calls can be nested.
- Checks Deferral: A functionality allowing to defer Account and Vault Status Checks until the end of the outermost Checks-deferrable Call. This allows for a transient violation of the Account solvency or Vault constraints.
- Execution Context: A data structure maintained by the EVC that holds information about the current execution state. It tracks the currently authenticated Account address on behalf of which the current operation is being performed, a flag indicating whether the Checks are deferred, a flag indicating whether the Account/Vault Status Checks are in progress, a flag indicating whether the ControlCollateral is in progress, a flag indicating whether an Account Operator is currently operating on behalf of the Account and a flag indicating whether the Simulation is in progress.


## Ethereum Vault Connector Specification

<<<<<<< HEAD
1. An Owner of the group of 256 accounts is recorded only once upon the first interaction of any of its accounts with the EVC.
1. Only an Account Owner can authorize an Account Operator to operate on behalf of the Account.
1. An Account can have multiple Account Operators.
1. Each Account can have at most 20 Collateral Vaults enabled at a time.
1. Each Account can have at most one Controller Vault enabled at a time unless it's a transient state during a Checks-deferrable Call. This is how single-liability-per-account is enforced.
1. Only an Account Owner or the Account Operator can enable and disable Collateral Vaults for the Account.
1. Only an Account Owner or the Account Operator can enable Controller Vaults for the Account.
1. Only an enabled Controller Vault can disable itself for the Account.
1. EVC supports signed Permit messages that allow anyone to execute arbitrary calldata on the EVC that was signed by the Account Owner or Account Operator.
1. EVC supports the following Checks-deferrable Call functions: Callback, Call, Impersonate and Batch that allow to call external contracts.
1. Each Checks-deferrable Call function specifies an Account. The functions determine whether or not `msg.sender` is authorised to perform operations on this Account. Only an Owner or an Operator of the specified Account can call other contract on behalf of the Account through the EVC.
1. EVC allows to defer Account and Vault Status Checks until the end of the top-level Checks-deferrable Call. That allows for a transient violation of the Account solvency or Vault constraints.
1. If the execution is not within a Checks-deferrable Call, Account and Vault Status Checks must be performed immediately.
1. Checks-deferrable Call can be nested up to 10 levels deep.
1. Account Status Checks can be deferred for at most 20 Accounts at a time.
1. Vault Status Checks can be deferred for at most 20 Vaults at a time.
1. EVC maintains the Execution Context observable by the external contracts.
1. The Callback cannot be executed within the Permit context.
1. The Call target cannot be the EVC, ERC-1820 registry address or the msg.sender itself
1. If there's only one enabled Controller Vault for an Account, only that Controller can Impersonate the Account's call into any of its enabled Collateral Vaults.
1. If there's only one enabled Controller Vault for an Account, EVC allows currently enabled Controller to forgive the Account Status Check if it's deferred.
1. EVC allows a Vault to forgive the Vault Status Check for itself.
1. Simulation-related functions do not modify the state.
1. EVC can only be msg.sender during the self-call in the permit() function
1. All the storage variables declared in the TransientStorage contract must return to the default value after the top-level EVC call. It means that if the call is reentrant, the variables are allowed not to be in its default state after it. To put it in other words, after the top-level call, the execution state must indicate the call depth of 0, the on behalf of account address must be cleared along with all the flags. Both account- and vault-status-check-related storage sets must be empty after such a call (which implicitly indicates that the status checks scheduled were performed). Note that in case of reentrancy (which should be allowed only for checks-deferrable calls) the variables might not be brought back to its default state, i.e. consider EVC.batch -> EVC.call. after the `call` the call depth might be > 0 and the sets may contain some addresses so that the accounts and the vaults statuses be checked later.
1. Each external call, that the EVC performs, restores the value of the execution context so that it’s equal to the value just before the external call was performed. In other words, if one calls the EVC in order to perform an external call, it doesn’t matter what happens within that external call (which may perform reentrant calls to the EVC, also in order to perform other external calls from the EVC), the execution context value observed just before that initial external call must be equal to the value of the execution context just after that call.
1. Calling setAccountOperator does not affect the state for any operator other than the target of the function call.


NOTE: In order to borrow, a user must enable a Controller. From then on, whenever the user wants to perform an action that may affect their solvency, the Controller must be consulted (the Account Status Check must be performed) in order to determine whether the action is allowed, or whether it should be blocked since it would make the account insolvent. The Account Status Check may be requested by the liability vault by calling the EVC which determines whether the check should be deferred until the very end of the top-level checks-deferrable call (if applicable) or performed immediately.

NOTE: Enabling a Controller submits the account to the rules encoded in the Controller contract's code. All the funds in all enabled Collateral Vaults are now indirectly under control of the Controller Vault.
=======
1. An Owner of the group of 256 accounts MUST be recorded only once upon the first interaction of any of its Accounts with the EVC.
1. Only an Account Owner MUST be allowed to authorize an Account Operator to operate on behalf of the Account.
1. An Account MAY have multiple Account Operators.
1. Account Operator address MUST NOT belong to the Account Owner of the Account for which the Operator being is authorized.
1. Account Operator MUST be allowed to deauthorize itself for the Account if it is authorized to operate on behalf of it.
1. Only an Account Owner MUST be allowed to modify the Nonce for its Address Prefix and Nonce Namespace.
1. New Nonce MUST NOT be lower than or equal to the currently stored.
1. Each Account MUST have at most 20 Collateral Vaults enabled at a time.
1. Each Account MUST have at most one Controller Vault enabled at a time unless it's a transient state during a Checks-deferrable Call.
1. Only an Account Owner or the Account Operator MUST be allowed to enable and disable Collateral Vaults for the Account.
1. Only an Account Owner or the Account Operator MUST be allowed to reorder enabled Collateral Vaults for the Account.
1. Only an Account Owner or the Account Operator MUST be allowed to enable Controller Vaults for the Account.
1. Only an enabled Controller Vault for the Account MUST be allowed to disable itself for that Account.
1. The Controller Vault MUST NOT be allowed to use Permit in order to disable itself for an Account.
1. EVC MUST support signed Permit messages that allow anyone to execute arbitrary calldata on the EVC on behalf of the Account Owner or Account Operator who signed the message.
1. Signed Permit message MUST conform to the EIP-712 standard rules.
1. The type of the EIP-712 data structure MUST be encoded as follows: `Permit(address signer,uint256 nonceNamespace,uint256 nonce,uint256 deadline,uint256 value,bytes data)`.
1. For the signature to be considered valid, all of the below MUST be true:
- the `signer` address corresponds to the valid signer address obtained using standard `ecrecover` precompile or using ERC-1271 defined rules for standard signature verification methods for contracts
- `nonce` is equal to the current on-chain Nonce value for `signer`-corresponding Address Prefix and `nonceNamespace`
- `deadline` value is not greater than `block.timestamp` at the block of signature verification
- `value` does not exceed the value balance of the EVC contract at the time of signature verification, or is equal to `type(uint256).max`
- `data` field is not empty
1. Upon successful verification of the signature, EVC MUST increase the Nonce value corresponding to the Nonce Namespace and signer.
1. The authorization rules of the Permit message calldata execution MUST be as if the calldata were executed on the EVC directly.
1. EVC MUST support the following Checks-deferrable Call functions: Call, Batch and ControlCollateral that are re-entrant and allow to execute calldata on an external target contract addresses or the EVC.
1. Each Checks-deferrable Call function MUST specify an Account. The functions MUST determine whether or not `msg.sender` is authorized to perform operations on that Account. 
1. In Call and Batch, if the target is the EVC, the account specified MUST be zero for the sake of consistency. In that case, the EVC MUST be `delegatecall`ed to preserve the `msg.sender` and, depending on a function, a function-specific authentication is performed.
1. In Call and Batch, if the target is not `msg.sender`, only the Owner or an Operator of the specified Account MUST be allowed to perform Call and individual Batch operations on behalf of the Account.
1. In Call and Batch, if the target is `msg.sender`, the caller MAY specify any Account address to be set in the Execution Context's on behalf of Account address. In that case, the authentication is not performed.
1. In ControlCollateral, only the enabled Controller of the specified Account MUST be allowed to perform the operation on one of the enabled Collaterals on behalf of the Account. Neither the Controller nor Collateral Vault can be the EVC.
1. The Controller Vault MUST NOT be allowed to use Permit in order to use ControlCollateral.
1. EVC MUST maintain the Execution Context and make it publicly observable.
1. Execution Context MUST keep track of the Account on behalf of which the current low-level calldata call is being performed.
1. Execution Context MUST keep track of whether the Checks are deferred with a boolean flag. The flag MUST be set when a Checks-deferrable Call starts and MUST be cleared at the end of it, but only when the flag was `false` before the call.
1. Execution Context MUST keep track of whether the Account and Vault Status Checks are in progress.
1. Execution Context MUST keep track of whether the ControlCollateral is in progress.
1. Execution Context MUST keep track of whether an Account Operator was authenticated to perform the current low-level calldata call on behalf of the Account.
1. Execution Context MUST keep track of whether the Simulation is in progress.
1. EVC MUST allow to require Account and Vault Status Checks which will be performed immediately or deferred, depending on the Execution Context.
1. EVC MUST allow to defer required Account and Vault Status Checks performance until the flag indicating checks deferred is cleared. That SHOULD allow for a transient violation of the Account solvency or Vault constraints.
1. If the execution is not within a Checks-deferrable Call, required Account and Vault Status Checks MUST be performed immediately.
1. For the Account Status Check to be performed, there MUST be only one Controller enabled for an Account at the time of the Check.
1. If there is no Controller enabled for an Account at the time of the Check, the Account Status MUST always be considered valid. It includes disabling the only enabled Controller before the Checks.
1. If there is more than one Controller enabled for an Account at the time of the Check, the Account Status MUST always be considered invalid.
1. Both Account- and Vault-Status-Checks-related storage sets MUST return to their default state when the flag indicating checks deferred is cleared and the checks are performed.
1. EVC MUST allow for Account Status Checks to be deferred for at most 20 Accounts at a time.
1. EVC MUST allow for Vault Status Checks to be deferred for at most 20 Vaults at a time.
1. Execution Context MUST return to its default state when the flag indicating checks deferred is cleared.
1. Execution Context's Account on behalf of which the current low-level call is being performed MUST be storing address(0) when Account and Vault Status Checks are in progress.
1. If there's only one enabled Controller Vault for an Account, only that Controller MUST be allowed to forgive the Account Status Check if it's deferred.
1. EVC MUST allow a Vault to forgive the Vault Status Check for itself if it's deferred.
1. Forgiven Account and Vault Status Checks will not be performed when the flag indicating checks deferred is cleared, unless they are required again after the forgiveness.
1. Only the Checks-Deferrable Calls MUST allow to re-enter the EVC.
1. Simulation-related functions MUST NOT modify the state.

NOTE: In order to borrow, a user MUST enable a Controller. From then on, whenever the user wants to perform an action that may affect their solvency, the Controller MUST be consulted (the Account Status Check must be performed) in order to determine whether the action is allowed or whether it should be blocked since it would make the account insolvent. The Account Status Check MUST be required on any operation that may affect the Account's solvency. The EVC determines whether the check should be deferred or performed immediately.

NOTE: Enabling a Controller submits the account to the rules encoded in the Controller contract's code. All the funds in all enabled Collateral Vaults are now indirectly under the control of the Controller Vault.
>>>>>>> 84ccb627

NOTE: Only the Controller can disable itself for the Account. This should typically happen upon an Account repaying its debt in full.

NOTE: The protocol deliberately doesn't enforce specific properties about the assets being used as collateral or liabilities. EVC users can therefore create vaults backed by irregular asset classes, such as NFTs, RWAs, uncollateralised IOUs, or synthetics.

NOTE: While it might be tempting for the Controller to allow a broad range of Collateral vaults to encourage borrowing, the Controller vault creators MUST exercise caution when deciding which vaults to accept as collateral. A malicious or incorrectly coded vault could, among other things, misrepresent the amount of assets it holds, reject liquidations when a user is in violation, or fail to require Account Status Checks when necessary. Therefore, vaults SHOULD limit allowed collaterals to a set of audited addresses known to be reliable or verify the addresses in a registry or factory contract to ensure they were created by trustworthy, audited contracts.

NOTE: Accounts are fully isolated and can be treated as independent positions. Failing Account Status Check (ruled by enabled Controller Vault) may affect the ability to interact with the Account, including operations on the Vaults that are not enabled as Collaterals. In order to make the Account fully functional again, one MUST satisfy the Controller Vault conditions.

NOTE: Because the EVC contract can be made to invoke any arbitrary target contract with any arbitrary calldata, it SHOULD never be given any privileges, or hold any value or tokens.<|MERGE_RESOLUTION|>--- conflicted
+++ resolved
@@ -28,40 +28,6 @@
 
 ## Ethereum Vault Connector Specification
 
-<<<<<<< HEAD
-1. An Owner of the group of 256 accounts is recorded only once upon the first interaction of any of its accounts with the EVC.
-1. Only an Account Owner can authorize an Account Operator to operate on behalf of the Account.
-1. An Account can have multiple Account Operators.
-1. Each Account can have at most 20 Collateral Vaults enabled at a time.
-1. Each Account can have at most one Controller Vault enabled at a time unless it's a transient state during a Checks-deferrable Call. This is how single-liability-per-account is enforced.
-1. Only an Account Owner or the Account Operator can enable and disable Collateral Vaults for the Account.
-1. Only an Account Owner or the Account Operator can enable Controller Vaults for the Account.
-1. Only an enabled Controller Vault can disable itself for the Account.
-1. EVC supports signed Permit messages that allow anyone to execute arbitrary calldata on the EVC that was signed by the Account Owner or Account Operator.
-1. EVC supports the following Checks-deferrable Call functions: Callback, Call, Impersonate and Batch that allow to call external contracts.
-1. Each Checks-deferrable Call function specifies an Account. The functions determine whether or not `msg.sender` is authorised to perform operations on this Account. Only an Owner or an Operator of the specified Account can call other contract on behalf of the Account through the EVC.
-1. EVC allows to defer Account and Vault Status Checks until the end of the top-level Checks-deferrable Call. That allows for a transient violation of the Account solvency or Vault constraints.
-1. If the execution is not within a Checks-deferrable Call, Account and Vault Status Checks must be performed immediately.
-1. Checks-deferrable Call can be nested up to 10 levels deep.
-1. Account Status Checks can be deferred for at most 20 Accounts at a time.
-1. Vault Status Checks can be deferred for at most 20 Vaults at a time.
-1. EVC maintains the Execution Context observable by the external contracts.
-1. The Callback cannot be executed within the Permit context.
-1. The Call target cannot be the EVC, ERC-1820 registry address or the msg.sender itself
-1. If there's only one enabled Controller Vault for an Account, only that Controller can Impersonate the Account's call into any of its enabled Collateral Vaults.
-1. If there's only one enabled Controller Vault for an Account, EVC allows currently enabled Controller to forgive the Account Status Check if it's deferred.
-1. EVC allows a Vault to forgive the Vault Status Check for itself.
-1. Simulation-related functions do not modify the state.
-1. EVC can only be msg.sender during the self-call in the permit() function
-1. All the storage variables declared in the TransientStorage contract must return to the default value after the top-level EVC call. It means that if the call is reentrant, the variables are allowed not to be in its default state after it. To put it in other words, after the top-level call, the execution state must indicate the call depth of 0, the on behalf of account address must be cleared along with all the flags. Both account- and vault-status-check-related storage sets must be empty after such a call (which implicitly indicates that the status checks scheduled were performed). Note that in case of reentrancy (which should be allowed only for checks-deferrable calls) the variables might not be brought back to its default state, i.e. consider EVC.batch -> EVC.call. after the `call` the call depth might be > 0 and the sets may contain some addresses so that the accounts and the vaults statuses be checked later.
-1. Each external call, that the EVC performs, restores the value of the execution context so that it’s equal to the value just before the external call was performed. In other words, if one calls the EVC in order to perform an external call, it doesn’t matter what happens within that external call (which may perform reentrant calls to the EVC, also in order to perform other external calls from the EVC), the execution context value observed just before that initial external call must be equal to the value of the execution context just after that call.
-1. Calling setAccountOperator does not affect the state for any operator other than the target of the function call.
-
-
-NOTE: In order to borrow, a user must enable a Controller. From then on, whenever the user wants to perform an action that may affect their solvency, the Controller must be consulted (the Account Status Check must be performed) in order to determine whether the action is allowed, or whether it should be blocked since it would make the account insolvent. The Account Status Check may be requested by the liability vault by calling the EVC which determines whether the check should be deferred until the very end of the top-level checks-deferrable call (if applicable) or performed immediately.
-
-NOTE: Enabling a Controller submits the account to the rules encoded in the Controller contract's code. All the funds in all enabled Collateral Vaults are now indirectly under control of the Controller Vault.
-=======
 1. An Owner of the group of 256 accounts MUST be recorded only once upon the first interaction of any of its Accounts with the EVC.
 1. Only an Account Owner MUST be allowed to authorize an Account Operator to operate on behalf of the Account.
 1. An Account MAY have multiple Account Operators.
@@ -117,11 +83,14 @@
 1. Forgiven Account and Vault Status Checks will not be performed when the flag indicating checks deferred is cleared, unless they are required again after the forgiveness.
 1. Only the Checks-Deferrable Calls MUST allow to re-enter the EVC.
 1. Simulation-related functions MUST NOT modify the state.
+1. EVC can only be msg.sender during the self-call in the permit() function
+1. All the storage variables declared in the TransientStorage contract must return to the default value after the top-level EVC call. It means that if the call is reentrant, the variables are allowed not to be in its default state after it. To put it in other words, after the top-level call, the execution state must indicate the call depth of 0, the on behalf of account address must be cleared along with all the flags. Both account- and vault-status-check-related storage sets must be empty after such a call (which implicitly indicates that the status checks scheduled were performed). Note that in case of reentrancy (which should be allowed only for checks-deferrable calls) the variables might not be brought back to its default state, i.e. consider EVC.batch -> EVC.call. after the `call` the call depth might be > 0 and the sets may contain some addresses so that the accounts and the vaults statuses be checked later.
+1. Each external call, that the EVC performs, restores the value of the execution context so that it’s equal to the value just before the external call was performed. In other words, if one calls the EVC in order to perform an external call, it doesn’t matter what happens within that external call (which may perform reentrant calls to the EVC, also in order to perform other external calls from the EVC), the execution context value observed just before that initial external call must be equal to the value of the execution context just after that call.
+1. Calling setAccountOperator does not affect the state for any operator other than the target of the function call.
 
 NOTE: In order to borrow, a user MUST enable a Controller. From then on, whenever the user wants to perform an action that may affect their solvency, the Controller MUST be consulted (the Account Status Check must be performed) in order to determine whether the action is allowed or whether it should be blocked since it would make the account insolvent. The Account Status Check MUST be required on any operation that may affect the Account's solvency. The EVC determines whether the check should be deferred or performed immediately.
 
 NOTE: Enabling a Controller submits the account to the rules encoded in the Controller contract's code. All the funds in all enabled Collateral Vaults are now indirectly under the control of the Controller Vault.
->>>>>>> 84ccb627
 
 NOTE: Only the Controller can disable itself for the Account. This should typically happen upon an Account repaying its debt in full.
 
