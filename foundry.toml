--- conflicted
+++ resolved
@@ -10,12 +10,8 @@
 ]
 remappings = [
     "src=src/",
-<<<<<<< HEAD
+    "test=test/",
     "forge-std/=lib/forge-std/src/"
-=======
-    "test=test/",
-    "forge-std/=lib/forge-std/src/",
->>>>>>> 5a1982f0
 ]
 
 
