// SPDX-License-Identifier: GPL-2.0-or-later

pragma solidity ^0.8.19;

import {Set, SetStorage} from "./Set.sol";
import {Events} from "./Events.sol";
import {Errors} from "./Errors.sol";
import {ExecutionContext, EC} from "./ExecutionContext.sol";
import {TransientStorage} from "./TransientStorage.sol";
import {IEVC} from "./interfaces/IEthereumVaultConnector.sol";
import {IVault} from "./interfaces/IVault.sol";
import {IERC1271} from "./interfaces/IERC1271.sol";

/// @title EthereumVaultConnector
/// @custom:security-contact security@euler.xyz
/// @author Euler Labs (https://www.eulerlabs.com/)
/// @notice This contract implements the Ethereum Vault Connector.
contract EthereumVaultConnector is Events, Errors, TransientStorage, IEVC {
    using ExecutionContext for EC;
    using Set for SetStorage;

    ///////////////////////////////////////////////////////////////////////////////////////////////
    //                                       CONSTANTS                                           //
    ///////////////////////////////////////////////////////////////////////////////////////////////

    /// @notice Name of the Ethereum Vault Connector.
    string public constant name = "Ethereum Vault Connector";

    /// @notice Version of the Ethereum Vault Connector.
    string public constant version = "1";

    uint160 internal constant ACCOUNT_ID_OFFSET = 8;
    bytes32 internal constant HASHED_NAME = keccak256(bytes(name));
    bytes32 internal constant HASHED_VERSION = keccak256(bytes(version));

    bytes32 internal constant TYPE_HASH =
        keccak256("EIP712Domain(string name,string version,uint256 chainId,address verifyingContract)");

    bytes32 internal constant PERMIT_TYPEHASH = keccak256(
        "Permit(address signer,address sender,uint256 nonceNamespace,uint256 nonce,uint256 deadline,uint256 value,bytes data)"
    );

    uint256 internal immutable CACHED_CHAIN_ID;
    bytes32 internal immutable CACHED_DOMAIN_SEPARATOR;

    ///////////////////////////////////////////////////////////////////////////////////////////////
    //                                        STORAGE                                            //
    ///////////////////////////////////////////////////////////////////////////////////////////////

    // EVC implements controller isolation, meaning that unless in transient state, only one controller per account can
    // be enabled. However, this can lead to a suboptimal user experience. In the event a user wants to have multiple
    // controllers enabled, a separate wallet must be created and funded. Although there is nothing wrong with having
    // many accounts within the same wallet, this can be a bad experience. In order to improve on this, EVC supports
    // the concept of an owner that owns 256 accounts within EVC.

    // Every Ethereum address has 256 accounts in the EVC (including the primary account - called the owner).
    // Each account has an account ID from 0-255, where 0 is the owner account's ID. In order to compute the account
    // addresses, the account ID is treated as a uint256 and XORed (exclusive ORed) with the Ethereum address.
    // In order to record the owner of a group of 256 accounts, the EVC uses a definition of an address prefix.
    // An address prefix is a part of an address having the first 19 bytes common with any of the 256 account
    // addresses belonging to the same group.
    // account/152 -> prefix/152
    // To get an address prefix for the account, it's enough to take the account address and right shift it by 8 bits.

    // Yes, this reduces the security of addresses by 8 bits, but creating multiple addresses in the wallet also reduces
    // security: if somebody is trying to brute-force one of user's N>1 private keys, they have N times as many chances
    // of succeeding per guess. It has to be admitted that the EVC model is weaker because finding a private key for
    // an owner gives access to all accounts, but there is still a very comfortable security margin.

    // Internal data structure that stores the addressPrefix owner and mode flags
    struct OwnerStorage {
        // The addressPrefix owner
        address owner;
        // Flag indicating if the addressPrefix is in lockdown mode
        bool isLockdownMode;
        // Flag indicating if the permit function is disabled for the addressPrefix
        bool isPermitDisabledMode;
    }

    mapping(bytes19 addressPrefix => OwnerStorage) internal ownerLookup;

    mapping(bytes19 addressPrefix => mapping(address operator => uint256 operatorBitField)) internal operatorLookup;

    mapping(bytes19 addressPrefix => mapping(uint256 nonceNamespace => uint256 nonce)) internal nonceLookup;

    mapping(address account => SetStorage) internal accountCollaterals;

    mapping(address account => SetStorage) internal accountControllers;

    ///////////////////////////////////////////////////////////////////////////////////////////////
    //                                CONSTRUCTOR, FALLBACKS                                     //
    ///////////////////////////////////////////////////////////////////////////////////////////////

    constructor() {
        CACHED_CHAIN_ID = block.chainid;
        CACHED_DOMAIN_SEPARATOR = calculateDomainSeparator();
    }

    /// @notice Fallback function to receive Ether.
    receive() external payable {
        // only allows to receive value when checks are deferred
        if (!executionContext.areChecksDeferred()) {
            revert EVC_NotAuthorized();
        }
    }

    ///////////////////////////////////////////////////////////////////////////////////////////////
    //                                       MODIFIERS                                           //
    ///////////////////////////////////////////////////////////////////////////////////////////////

    /// @notice A modifier that allows only the address recorded as an owner of the address prefix to call the function.
    /// @dev The owner of an address prefix is an address that matches the address that has previously been recorded (or
    /// will be) as an owner in the ownerLookup.
    /// @param addressPrefix The address prefix for which it is checked whether the caller is the owner.
    modifier onlyOwner(bytes19 addressPrefix) {
        authenticateCaller({addressPrefix: addressPrefix, allowOperator: false, checkLockdownMode: false});

        _;
    }

    /// @notice A modifier that allows only the owner or an operator of the account to call the function.
    /// @dev The owner of an address prefix is an address that matches the address that has previously been recorded (or
    /// will be) as an owner in the ownerLookup. An operator of an account is an address that has been authorized by the
    /// owner of an account to perform operations on behalf of the owner.
    /// @param account The address of the account for which it is checked whether the caller is the owner or an
    /// operator.
    modifier onlyOwnerOrOperator(address account) {
        authenticateCaller({account: account, allowOperator: true, checkLockdownMode: true});

        _;
    }

    /// @notice A modifier checks whether msg.sender is the only controller for the account.
    /// @dev The controller cannot use permit function in conjunction with this modifier.
    modifier onlyController(address account) {
        {
            uint256 numOfControllers = accountControllers[account].numElements;
            address controller = accountControllers[account].firstElement;

            if (numOfControllers != 1) {
                revert EVC_ControllerViolation();
            }

            if (controller != msg.sender) {
                revert EVC_NotAuthorized();
            }
        }

        _;
    }

    /// @notice A modifier that verifies whether account or vault status checks are re-entered as well as checks for
    /// controlCollateral re-entrancy.
    modifier nonReentrantChecksAndControlCollateral() {
        {
            EC context = executionContext;

            if (context.areChecksInProgress()) {
                revert EVC_ChecksReentrancy();
            }

            if (context.isControlCollateralInProgress()) {
                revert EVC_ControlCollateralReentrancy();
            }
        }

        _;
    }

    /// @notice A modifier that verifies whether account or vault status checks are re-entered and sets the lock.
    /// @dev This modifier also clears the current account on behalf of which the operation is performed as it shouldn't
    /// be relied upon when the checks are in progress.
    modifier nonReentrantChecks() {
        EC contextCache = executionContext;

        if (contextCache.areChecksInProgress()) {
            revert EVC_ChecksReentrancy();
        }

        executionContext = contextCache.setChecksInProgress().setOnBehalfOfAccount(address(0));

        _;

        executionContext = contextCache;
    }

    ///////////////////////////////////////////////////////////////////////////////////////////////
    //                                   PUBLIC FUNCTIONS                                        //
    ///////////////////////////////////////////////////////////////////////////////////////////////

    // Execution internals

    /// @inheritdoc IEVC
    function getRawExecutionContext() external view returns (uint256 context) {
        context = EC.unwrap(executionContext);
    }

    /// @inheritdoc IEVC
    function getCurrentOnBehalfOfAccount(address controllerToCheck)
        external
        view
        returns (address onBehalfOfAccount, bool controllerEnabled)
    {
        onBehalfOfAccount = executionContext.getOnBehalfOfAccount();

        // for safety, revert if no account has been authenticated
        if (onBehalfOfAccount == address(0)) {
            revert EVC_OnBehalfOfAccountNotAuthenticated();
        }

        controllerEnabled =
            controllerToCheck == address(0) ? false : accountControllers[onBehalfOfAccount].contains(controllerToCheck);
    }

    /// @inheritdoc IEVC
    function areChecksDeferred() external view returns (bool) {
        return executionContext.areChecksDeferred();
    }

    /// @inheritdoc IEVC
    function areChecksInProgress() external view returns (bool) {
        return executionContext.areChecksInProgress();
    }

    /// @inheritdoc IEVC
    function isControlCollateralInProgress() external view returns (bool) {
        return executionContext.isControlCollateralInProgress();
    }

    /// @inheritdoc IEVC
    function isOperatorAuthenticated() external view returns (bool) {
        return executionContext.isOperatorAuthenticated();
    }

    /// @inheritdoc IEVC
    function isSimulationInProgress() external view returns (bool) {
        return executionContext.isSimulationInProgress();
    }

    // Owners and operators

    /// @inheritdoc IEVC
    function haveCommonOwner(address account, address otherAccount) external pure returns (bool) {
        return haveCommonOwnerInternal(account, otherAccount);
    }

    /// @inheritdoc IEVC
    function getAddressPrefix(address account) external pure returns (bytes19) {
        return getAddressPrefixInternal(account);
    }

    /// @inheritdoc IEVC
    function getAccountOwner(address account) external view returns (address) {
        return getAccountOwnerInternal(account);
    }

    /// @inheritdoc IEVC
    function isLockdownMode(bytes19 addressPrefix) external view returns (bool) {
        return ownerLookup[addressPrefix].isLockdownMode;
    }

    /// @inheritdoc IEVC
    function isPermitDisabledMode(bytes19 addressPrefix) external view returns (bool) {
        return ownerLookup[addressPrefix].isPermitDisabledMode;
    }

    /// @inheritdoc IEVC
    function getNonce(bytes19 addressPrefix, uint256 nonceNamespace) external view returns (uint256) {
        return nonceLookup[addressPrefix][nonceNamespace];
    }

    /// @inheritdoc IEVC
    function getOperator(bytes19 addressPrefix, address operator) external view returns (uint256) {
        return operatorLookup[addressPrefix][operator];
    }

    /// @inheritdoc IEVC
    function isAccountOperatorAuthorized(address account, address operator) external view returns (bool) {
        return isAccountOperatorAuthorizedInternal(account, operator);
    }

    /// @inheritdoc IEVC
    function setLockdownMode(bytes19 addressPrefix, bool enabled) public payable virtual onlyOwner(addressPrefix) {
        if (ownerLookup[addressPrefix].isLockdownMode != enabled) {
            // to increase user security, it is prohibited to disable this mode within the self-call of the permit
            // function or within a checks-deferrable call. to disable this mode, the setLockdownMode function must be
            // called directly
            if (!enabled && (executionContext.areChecksDeferred() || inPermitSelfCall())) {
                revert EVC_NotAuthorized();
            }

            ownerLookup[addressPrefix].isLockdownMode = enabled;
            emit LockdownModeStatus(addressPrefix, enabled);
        }
    }

    /// @inheritdoc IEVC
    function setPermitDisabledMode(
        bytes19 addressPrefix,
        bool enabled
    ) public payable virtual onlyOwner(addressPrefix) {
        if (ownerLookup[addressPrefix].isPermitDisabledMode != enabled) {
            // to increase user security, it is prohibited to disable this mode within the self-call of the permit
            // function (verified in the permit function) or within a checks-deferrable call. to disable this mode the
            // setPermitDisabledMode function must be called directly
            if (!enabled && executionContext.areChecksDeferred()) {
                revert EVC_NotAuthorized();
            }

            ownerLookup[addressPrefix].isPermitDisabledMode = enabled;
            emit PermitDisabledModeStatus(addressPrefix, enabled);
        }
    }

    /// @inheritdoc IEVC
    function setNonce(
        bytes19 addressPrefix,
        uint256 nonceNamespace,
        uint256 nonce
    ) public payable virtual onlyOwner(addressPrefix) {
        uint256 currentNonce = nonceLookup[addressPrefix][nonceNamespace];

        if (currentNonce >= nonce) {
            revert EVC_InvalidNonce();
        }

        nonceLookup[addressPrefix][nonceNamespace] = nonce;

        emit NonceStatus(addressPrefix, nonceNamespace, currentNonce, nonce);
    }

    /// @inheritdoc IEVC
    /// @dev Uses authenticateCaller() function instead of onlyOwner() modifier to authenticate and get the caller
    /// address at once.
    function setOperator(bytes19 addressPrefix, address operator, uint256 operatorBitField) public payable virtual {
        address msgSender =
            authenticateCaller({addressPrefix: addressPrefix, allowOperator: false, checkLockdownMode: false});

        // the operator can neither be the EVC nor can be one of 256 accounts of the owner
        if (operator == address(this) || haveCommonOwnerInternal(msgSender, operator)) {
            revert EVC_InvalidAddress();
        }

        if (operatorLookup[addressPrefix][operator] == operatorBitField) {
            revert EVC_InvalidOperatorStatus();
        } else {
            operatorLookup[addressPrefix][operator] = operatorBitField;

            emit OperatorStatus(addressPrefix, operator, operatorBitField);
        }
    }

    /// @inheritdoc IEVC
    /// @dev Uses authenticateCaller() function instead of onlyOwnerOrOperator() modifier to authenticate and get the
    /// caller address at once.
    function setAccountOperator(address account, address operator, bool authorized) public payable virtual {
        address msgSender = authenticateCaller({account: account, allowOperator: true, checkLockdownMode: false});

        // if the account and the caller have a common owner, the caller must be the owner. if the account and the
        // caller don't have a common owner, the caller must be an operator and the owner address is taken from the
        // storage. the caller authentication above guarantees that the account owner is already registered hence
        // non-zero
        address owner = haveCommonOwnerInternal(account, msgSender) ? msgSender : getAccountOwnerInternal(account);

        // if it's an operator calling, it can only act for itself and must not be able to change other operators status
        if (owner != msgSender && operator != msgSender) {
            revert EVC_NotAuthorized();
        }

        // the operator can neither be the EVC nor can be one of 256 accounts of the owner
        if (operator == address(this) || haveCommonOwnerInternal(owner, operator)) {
            revert EVC_InvalidAddress();
        }

        bytes19 addressPrefix = getAddressPrefixInternal(account);

        // The bitMask defines which accounts the operator is authorized for. The bitMask is created from the account
        // number which is a number up to 2^8 in binary, or 256. 1 << (uint160(owner) ^ uint160(account)) transforms
        // that number in an 256-position binary array like 0...010...0, marking the account positionally in a uint256.
        uint256 bitMask = 1 << (uint160(owner) ^ uint160(account));

        // The operatorBitField is a 256-position binary array, where each 1 signals by position the account that the
        // operator is authorized for.
        uint256 oldOperatorBitField = operatorLookup[addressPrefix][operator];
        uint256 newOperatorBitField = authorized ? oldOperatorBitField | bitMask : oldOperatorBitField & ~bitMask;

        if (oldOperatorBitField == newOperatorBitField) {
            revert EVC_InvalidOperatorStatus();
        } else {
            operatorLookup[addressPrefix][operator] = newOperatorBitField;

            emit OperatorStatus(addressPrefix, operator, newOperatorBitField);
        }
    }

    // Collaterals management

    /// @inheritdoc IEVC
    function getCollaterals(address account) external view returns (address[] memory) {
        return accountCollaterals[account].get();
    }

    /// @inheritdoc IEVC
    function isCollateralEnabled(address account, address vault) external view returns (bool) {
        return accountCollaterals[account].contains(vault);
    }

    /// @inheritdoc IEVC
    function enableCollateral(
        address account,
        address vault
    ) public payable virtual nonReentrantChecksAndControlCollateral onlyOwnerOrOperator(account) {
        if (vault == address(this)) revert EVC_InvalidAddress();

        if (accountCollaterals[account].insert(vault)) {
            emit CollateralStatus(account, vault, true);
        }
        requireAccountStatusCheck(account);
    }

    /// @inheritdoc IEVC
    function disableCollateral(
        address account,
        address vault
    ) public payable virtual nonReentrantChecksAndControlCollateral onlyOwnerOrOperator(account) {
        if (accountCollaterals[account].remove(vault)) {
            emit CollateralStatus(account, vault, false);
        }
        requireAccountStatusCheck(account);
    }

    /// @inheritdoc IEVC
    function reorderCollaterals(
        address account,
        uint8 index1,
        uint8 index2
    ) public payable virtual nonReentrantChecksAndControlCollateral onlyOwnerOrOperator(account) {
        accountCollaterals[account].reorder(index1, index2);
        requireAccountStatusCheck(account);
    }

    // Controllers management

    /// @inheritdoc IEVC
    function getControllers(address account) external view returns (address[] memory) {
        return accountControllers[account].get();
    }

    /// @inheritdoc IEVC
    function isControllerEnabled(address account, address vault) external view returns (bool) {
        return accountControllers[account].contains(vault);
    }

    /// @inheritdoc IEVC
    function enableController(
        address account,
        address vault
    ) public payable virtual nonReentrantChecksAndControlCollateral onlyOwnerOrOperator(account) {
        if (vault == address(this)) revert EVC_InvalidAddress();

        if (accountControllers[account].insert(vault)) {
            emit ControllerStatus(account, vault, true);
        }
        requireAccountStatusCheck(account);
    }

    /// @inheritdoc IEVC
    function disableController(address account) public payable virtual nonReentrantChecksAndControlCollateral {
        if (accountControllers[account].remove(msg.sender)) {
            emit ControllerStatus(account, msg.sender, false);
        }
        requireAccountStatusCheck(account);
    }

    // Permit

    /// @inheritdoc IEVC
    function permit(
        address signer,
        address sender,
        uint256 nonceNamespace,
        uint256 nonce,
        uint256 deadline,
        uint256 value,
        bytes calldata data,
        bytes calldata signature
    ) public payable virtual nonReentrantChecksAndControlCollateral {
        // cannot be called within the self-call of the permit function; can occur for nested calls.
        // the permit function can be called only by the specified sender
        if (inPermitSelfCall() || (sender != address(0) && sender != msg.sender)) {
            revert EVC_NotAuthorized();
        }

        if (signer == address(0) || !isSignerValid(signer)) {
            revert EVC_InvalidAddress();
        }

        bytes19 addressPrefix = getAddressPrefixInternal(signer);

        if (ownerLookup[addressPrefix].isPermitDisabledMode) {
            revert EVC_PermitDisabledMode();
        }

        {
            uint256 currentNonce = nonceLookup[addressPrefix][nonceNamespace];

            if (currentNonce == type(uint256).max || currentNonce != nonce) {
                revert EVC_InvalidNonce();
            }
        }

        if (deadline < block.timestamp) {
            revert EVC_InvalidTimestamp();
        }

        if (data.length == 0) {
            revert EVC_InvalidData();
        }

        bytes32 permitHash = getPermitHash(signer, sender, nonceNamespace, nonce, deadline, value, data);

        if (
            signer != recoverECDSASigner(permitHash, signature)
                && !isValidERC1271Signature(signer, permitHash, signature)
        ) {
            revert EVC_NotAuthorized();
        }

        unchecked {
            nonceLookup[addressPrefix][nonceNamespace] = nonce + 1;
        }

        emit NonceUsed(addressPrefix, nonceNamespace, nonce);

        // EVC address becomes the msg.sender for the duration this self-call, no authentication is required here.
        // the signer will be later on authenticated as per data, depending on the functions that will be called
        (bool success, bytes memory result) = callWithContextInternal(address(this), signer, value, data);

        if (!success) revertBytes(result);
    }

    // Calls forwarding

    /// @inheritdoc IEVC
    function call(
        address targetContract,
        address onBehalfOfAccount,
        uint256 value,
        bytes calldata data
    ) public payable virtual nonReentrantChecksAndControlCollateral returns (bytes memory result) {
        EC contextCache = executionContext;
        executionContext = contextCache.setChecksDeferred();

        bool success;
        (success, result) = callWithAuthenticationInternal(targetContract, onBehalfOfAccount, value, data);

        if (!success) revertBytes(result);

        restoreExecutionContext(contextCache);
    }

    /// @inheritdoc IEVC
    function controlCollateral(
        address targetCollateral,
        address onBehalfOfAccount,
        uint256 value,
        bytes calldata data
    )
        public
        payable
        virtual
        nonReentrantChecksAndControlCollateral
        onlyController(onBehalfOfAccount)
        returns (bytes memory result)
    {
        if (!accountCollaterals[onBehalfOfAccount].contains(targetCollateral)) {
            revert EVC_NotAuthorized();
        }

        EC contextCache = executionContext;
        executionContext = contextCache.setChecksDeferred().setControlCollateralInProgress();

        bool success;
        (success, result) = callWithContextInternal(targetCollateral, onBehalfOfAccount, value, data);

        if (!success) revertBytes(result);

        restoreExecutionContext(contextCache);
    }

    /// @inheritdoc IEVC
    function batch(BatchItem[] calldata items) public payable virtual nonReentrantChecksAndControlCollateral {
        EC contextCache = executionContext;
        executionContext = contextCache.setChecksDeferred();

        uint256 length = items.length;
        for (uint256 i; i < length; ++i) {
            BatchItem calldata item = items[i];
            (bool success, bytes memory result) =
                callWithAuthenticationInternal(item.targetContract, item.onBehalfOfAccount, item.value, item.data);

            if (!success) revertBytes(result);
        }

        restoreExecutionContext(contextCache);
    }

    // Simulations

    /// @inheritdoc IEVC
    function batchRevert(BatchItem[] calldata items) public payable virtual nonReentrantChecksAndControlCollateral {
        BatchItemResult[] memory batchItemsResult;
        StatusCheckResult[] memory accountsStatusCheckResult;
        StatusCheckResult[] memory vaultsStatusCheckResult;

        EC contextCache = executionContext;

        if (contextCache.areChecksDeferred()) {
            revert EVC_SimulationBatchNested();
        }

        executionContext = contextCache.setChecksDeferred().setSimulationInProgress();

        uint256 length = items.length;
        batchItemsResult = new BatchItemResult[](length);

        for (uint256 i; i < length; ++i) {
            BatchItem calldata item = items[i];
            (batchItemsResult[i].success, batchItemsResult[i].result) =
                callWithAuthenticationInternal(item.targetContract, item.onBehalfOfAccount, item.value, item.data);
        }

        executionContext = contextCache.setChecksInProgress().setOnBehalfOfAccount(address(0));

        accountsStatusCheckResult = checkStatusAllWithResult(SetType.Account);
        vaultsStatusCheckResult = checkStatusAllWithResult(SetType.Vault);

        executionContext = contextCache;

        revert EVC_RevertedBatchResult(batchItemsResult, accountsStatusCheckResult, vaultsStatusCheckResult);
    }

    /// @inheritdoc IEVC
    function batchSimulation(BatchItem[] calldata items)
        external
        payable
        virtual
        returns (
            BatchItemResult[] memory batchItemsResult,
            StatusCheckResult[] memory accountsStatusCheckResult,
            StatusCheckResult[] memory vaultsStatusCheckResult
        )
    {
        (bool success, bytes memory result) = address(this).delegatecall(abi.encodeCall(this.batchRevert, items));

        if (success) {
            revert EVC_BatchPanic();
        } else if (result.length < 4 || bytes4(result) != EVC_RevertedBatchResult.selector) {
            revertBytes(result);
        }

        assembly {
            let length := mload(result)
            // skip 4-byte EVC_RevertedBatchResult selector
            result := add(result, 4)
            // write new array length = original length - 4-byte selector
            // cannot underflow as we require result.length >= 4 above
            mstore(result, sub(length, 4))
        }

        (batchItemsResult, accountsStatusCheckResult, vaultsStatusCheckResult) =
            abi.decode(result, (BatchItemResult[], StatusCheckResult[], StatusCheckResult[]));
    }

    // Account Status Check

    /// @inheritdoc IEVC
    function isAccountStatusCheckDeferred(address account) external view returns (bool) {
        if (executionContext.areChecksInProgress()) {
            revert EVC_ChecksReentrancy();
        }

        return accountStatusChecks.contains(account);
    }

    /// @inheritdoc IEVC
    function requireAccountStatusCheck(address account) public payable virtual {
        if (executionContext.areChecksDeferred()) {
            accountStatusChecks.insert(account);
        } else {
            requireAccountStatusCheckInternalNonReentrantChecks(account);
        }
    }

    /// @inheritdoc IEVC
    function forgiveAccountStatusCheck(address account)
        public
        payable
        virtual
        nonReentrantChecks
        onlyController(account)
    {
        accountStatusChecks.remove(account);
    }

    // Vault Status Check

    /// @inheritdoc IEVC
    function isVaultStatusCheckDeferred(address vault) external view returns (bool) {
        if (executionContext.areChecksInProgress()) {
            revert EVC_ChecksReentrancy();
        }

        return vaultStatusChecks.contains(vault);
    }

    /// @inheritdoc IEVC
    function requireVaultStatusCheck() public payable virtual {
        if (executionContext.areChecksDeferred()) {
            vaultStatusChecks.insert(msg.sender);
        } else {
            requireVaultStatusCheckInternalNonReentrantChecks(msg.sender);
        }
    }

    /// @inheritdoc IEVC
    function forgiveVaultStatusCheck() public payable virtual nonReentrantChecks {
        vaultStatusChecks.remove(msg.sender);
    }

    /// @inheritdoc IEVC
    function requireAccountAndVaultStatusCheck(address account) public payable virtual {
        if (executionContext.areChecksDeferred()) {
            accountStatusChecks.insert(account);
            vaultStatusChecks.insert(msg.sender);
        } else {
            requireAccountStatusCheckInternalNonReentrantChecks(account);
            requireVaultStatusCheckInternalNonReentrantChecks(msg.sender);
        }
    }

    ///////////////////////////////////////////////////////////////////////////////////////////////
    //                                  INTERNAL FUNCTIONS                                       //
    ///////////////////////////////////////////////////////////////////////////////////////////////

    /// @notice Authenticates the caller of a function.
    /// @dev This function checks if the caller is the owner or an authorized operator of the account, and if the
    /// account is not in lockdown mode.
    /// @param account The account address to authenticate the caller against.
    /// @param allowOperator A boolean indicating if operators are allowed to authenticate as the caller.
    /// @param checkLockdownMode A boolean indicating if the function should check for lockdown mode on the account.
    /// @return The address of the authenticated caller.
    function authenticateCaller(
        address account,
        bool allowOperator,
        bool checkLockdownMode
    ) internal virtual returns (address) {
        bytes19 addressPrefix = getAddressPrefixInternal(account);
        address owner = ownerLookup[addressPrefix].owner;
        bool lockdownMode = ownerLookup[addressPrefix].isLockdownMode;
        address msgSender = _msgSender();
        bool authenticated = false;

        // check if the caller is the owner of the account
        if (haveCommonOwnerInternal(account, msgSender)) {
            // if the owner is not registered, register it
            if (owner == address(0)) {
<<<<<<< HEAD
                ownerLookup[addressPrefix].owner = msgSender;
                emit OwnerRegistered(addressPrefix, msgSender);
                return msgSender;
=======
                setAccountOwnerInternal(account, msgSender);
                authenticated = true;
>>>>>>> 225045e6
            } else if (owner == msgSender) {
                authenticated = true;
            }
        }

        // if the caller is not the owner, check if it is an operator if operators are allowed
        if (!authenticated && allowOperator && isAccountOperatorAuthorizedInternal(account, msgSender)) {
            authenticated = true;
        }

        // must revert if neither the owner nor the operator were authenticated
        if (!authenticated) {
            revert EVC_NotAuthorized();
        }

        // revert if the account is in lockdown mode unless the lockdown mode is not being checked
        if (checkLockdownMode && lockdownMode) {
            revert EVC_LockdownMode();
        }

        return msgSender;
    }

    /// @notice Authenticates the caller of a function.
    /// @dev This function converts a bytes19 address prefix into a phantom account address which is an account address
    /// that belongs to the owner of the address prefix.
    /// @param addressPrefix The bytes19 address prefix to authenticate the caller against.
    /// @param allowOperator A boolean indicating if operators are allowed to authenticate as the caller.
    /// @param checkLockdownMode A boolean indicating if the function should check for lockdown mode on the account.
    /// @return The address of the authenticated caller.
    function authenticateCaller(
        bytes19 addressPrefix,
        bool allowOperator,
        bool checkLockdownMode
    ) internal virtual returns (address) {
        address phantomAccount = address(uint160(uint152(addressPrefix)) << ACCOUNT_ID_OFFSET);

        return authenticateCaller({
            account: phantomAccount,
            allowOperator: allowOperator,
            checkLockdownMode: checkLockdownMode
        });
    }

    /// @notice Internal function to make a call to a target contract with a specific context.
    /// @dev This function sets the execution context for the duration of the call.
    /// @param targetContract The contract address to call.
    /// @param onBehalfOfAccount The account address on behalf of which the call is made.
    /// @param value The amount of value to send with the call.
    /// @param data The calldata to send with the call.
    function callWithContextInternal(
        address targetContract,
        address onBehalfOfAccount,
        uint256 value,
        bytes calldata data
    ) internal virtual returns (bool success, bytes memory result) {
        if (value == type(uint256).max) {
            value = address(this).balance;
        } else if (value > address(this).balance) {
            revert EVC_InvalidValue();
        }

        EC contextCache = executionContext;
        address msgSender = _msgSender();

        // set the onBehalfOfAccount in the execution context for the duration of the external call.
        // considering that the operatorAuthenticated is only meant to be observable by external
        // contracts, it is sufficient to set it here rather than in the authentication function.
        // apart from the usual scenario (when an owner operates on behalf of its account),
        // the operatorAuthenticated should be cleared when about to execute the permit self-call, when
        // target contract is equal to the msg.sender in call() and batch(), or when the controlCollateral is in
        // progress (in which case the operatorAuthenticated is not relevant)
        if (
            haveCommonOwnerInternal(onBehalfOfAccount, msgSender) || targetContract == msg.sender
                || targetContract == address(this) || contextCache.isControlCollateralInProgress()
        ) {
            executionContext = contextCache.setOnBehalfOfAccount(onBehalfOfAccount).clearOperatorAuthenticated();
        } else {
            executionContext = contextCache.setOnBehalfOfAccount(onBehalfOfAccount).setOperatorAuthenticated();
        }

        emit CallWithContext(
            msgSender, getAddressPrefixInternal(onBehalfOfAccount), onBehalfOfAccount, targetContract, bytes4(data)
        );

        (success, result) = targetContract.call{value: value}(data);

        executionContext = contextCache;
    }

    /// @notice Internal function to call a target contract with necessary authentication.
    /// @dev This function decides whether to use delegatecall or a regular call based on the target contract.
    /// If the target contract is this contract, it uses delegatecall to preserve msg.sender for authentication.
    /// Otherwise, it authenticates the caller if needed and proceeds with a regular call.
    /// @param targetContract The contract address to call.
    /// @param onBehalfOfAccount The account address on behalf of which the call is made.
    /// @param value The amount of value to send with the call.
    /// @param data The calldata to send with the call.
    /// @return success A boolean indicating if the call was successful.
    /// @return result The bytes returned from the call.
    function callWithAuthenticationInternal(
        address targetContract,
        address onBehalfOfAccount,
        uint256 value,
        bytes calldata data
    ) internal virtual returns (bool success, bytes memory result) {
        if (targetContract == address(this)) {
            if (onBehalfOfAccount != address(0)) {
                revert EVC_InvalidAddress();
            }

            if (value != 0) {
                revert EVC_InvalidValue();
            }

            // delegatecall is used here to preserve msg.sender in order to be able to perform authentication
            (success, result) = address(this).delegatecall(data);
        } else {
            // when the target contract is equal to the msg.sender, both in call() and batch(), authentication is not
            // required
            if (targetContract != msg.sender) {
                authenticateCaller({account: onBehalfOfAccount, allowOperator: true, checkLockdownMode: true});
            }

            (success, result) = callWithContextInternal(targetContract, onBehalfOfAccount, value, data);
        }
    }

    /// @notice Restores the execution context from a cached state.
    /// @dev This function restores the execution context to a previously cached state, performing necessary status
    /// checks if they are no longer deferred. If checks are no longer deferred, it sets the execution context to
    /// indicate checks are in progress and clears the 'on behalf of' account. It then performs status checks for both
    /// accounts and vaults before restoring the execution context to the cached state.
    /// @param contextCache The cached execution context to restore from.
    function restoreExecutionContext(EC contextCache) internal virtual {
        if (!contextCache.areChecksDeferred()) {
            executionContext = contextCache.setChecksInProgress().setOnBehalfOfAccount(address(0));

            checkStatusAll(SetType.Account);
            checkStatusAll(SetType.Vault);
        }

        executionContext = contextCache;
    }

    /// @notice Checks the status of an account internally.
    /// @dev This function first checks the number of controllers for the account. If there are no controllers enabled,
    /// it returns true immediately, indicating the account status is valid without further checks. If there is more
    /// than one controller, it reverts with an EVC_ControllerViolation error. For a single controller, it proceeds to
    /// call the controller to check the account status.
    /// @param account The account address to check the status for.
    /// @return isValid A boolean indicating if the account status is valid.
    /// @return result The bytes returned from the controller call, indicating the account status.
    function checkAccountStatusInternal(address account) internal virtual returns (bool isValid, bytes memory result) {
        uint256 numOfControllers = accountControllers[account].numElements;
        address controller = accountControllers[account].firstElement;

        if (numOfControllers == 0) return (true, "");
        else if (numOfControllers > 1) return (false, abi.encodeWithSelector(EVC_ControllerViolation.selector));

        bool success;
        (success, result) =
            controller.call(abi.encodeCall(IVault.checkAccountStatus, (account, accountCollaterals[account].get())));

        isValid = success && result.length == 32
            && abi.decode(result, (bytes32)) == bytes32(IVault.checkAccountStatus.selector);

        emit AccountStatusCheck(account, controller);
    }

    function requireAccountStatusCheckInternal(address account) internal virtual {
        (bool isValid, bytes memory result) = checkAccountStatusInternal(account);

        if (!isValid) {
            revertBytes(result);
        }
    }

    function requireAccountStatusCheckInternalNonReentrantChecks(address account) internal virtual nonReentrantChecks {
        requireAccountStatusCheckInternal(account);
    }

    /// @notice Checks the status of a vault internally.
    /// @dev This function makes an external call to the vault to check its status.
    /// @param vault The address of the vault to check the status for.
    /// @return isValid A boolean indicating if the vault status is valid.
    /// @return result The bytes returned from the vault call, indicating the vault status.
    function checkVaultStatusInternal(address vault) internal returns (bool isValid, bytes memory result) {
        bool success;
        (success, result) = vault.call(abi.encodeCall(IVault.checkVaultStatus, ()));

        isValid =
            success && result.length == 32 && abi.decode(result, (bytes32)) == bytes32(IVault.checkVaultStatus.selector);

        emit VaultStatusCheck(vault);
    }

    function requireVaultStatusCheckInternal(address vault) internal virtual {
        (bool isValid, bytes memory result) = checkVaultStatusInternal(vault);

        if (!isValid) {
            revertBytes(result);
        }
    }

    function requireVaultStatusCheckInternalNonReentrantChecks(address vault) internal virtual nonReentrantChecks {
        requireVaultStatusCheckInternal(vault);
    }

    /// @notice Checks the status of all entities in a set, either accounts or vaults, and clears the checks.
    /// @dev Iterates over either accountStatusChecks or vaultStatusChecks based on the setType and performs status
    /// checks.
    /// Clears the checks while performing them.
    /// @param setType The type of set to perform the status checks on, either accounts or vaults.
    function checkStatusAll(SetType setType) internal virtual {
        setType == SetType.Account
            ? accountStatusChecks.forEachAndClear(requireAccountStatusCheckInternal)
            : vaultStatusChecks.forEachAndClear(requireVaultStatusCheckInternal);
    }

    function checkStatusAllWithResult(SetType setType)
        internal
        virtual
        returns (StatusCheckResult[] memory checksResult)
    {
        bytes[] memory callbackResult = setType == SetType.Account
            ? accountStatusChecks.forEachAndClearWithResult(checkAccountStatusInternal)
            : vaultStatusChecks.forEachAndClearWithResult(checkVaultStatusInternal);

        uint256 length = callbackResult.length;
        checksResult = new StatusCheckResult[](length);

        for (uint256 i; i < length; ++i) {
            (address checkedAddress, bool isValid, bytes memory result) =
                abi.decode(callbackResult[i], (address, bool, bytes));
            checksResult[i] = StatusCheckResult({checkedAddress: checkedAddress, isValid: isValid, result: result});
        }
    }

    // Permit-related functions

    /// @notice Determines if the signer address is valid.
    /// @dev It's important to revisit this logic when deploying on chains other than the Ethereum mainnet. If new
    /// precompiles had been added to the Ethereum mainnet, the current implementation of the function would not be
    /// future-proof and would need to be updated.
    /// @param signer The address of the signer to validate.
    /// @return bool Returns true if the signer is valid, false otherwise.
    function isSignerValid(address signer) internal pure virtual returns (bool) {
        // not valid if the signer address falls into any of the precompiles/predeploys
        // addresses space (depends on the chain ID).
        return !haveCommonOwnerInternal(signer, address(0));
    }

    /// @notice Computes the permit hash for a given set of parameters.
    /// @dev This function generates a permit hash using EIP712 typed data signing.
    /// @param signer The address of the signer.
    /// @param nonceNamespace The namespace of the nonce.
    /// @param nonce The nonce value, ensuring permits are used once.
    /// @param deadline The time until when the permit is valid.
    /// @param value The value associated with the permit.
    /// @param data Calldata associated with the permit.
    /// @return permitHash The computed permit hash.
    function getPermitHash(
        address signer,
        address sender,
        uint256 nonceNamespace,
        uint256 nonce,
        uint256 deadline,
        uint256 value,
        bytes calldata data
    ) internal view returns (bytes32 permitHash) {
        bytes32 domainSeparator =
            block.chainid == CACHED_CHAIN_ID ? CACHED_DOMAIN_SEPARATOR : calculateDomainSeparator();

        bytes32 structHash = keccak256(
            abi.encode(PERMIT_TYPEHASH, signer, sender, nonceNamespace, nonce, deadline, value, keccak256(data))
        );

        // This code overwrites the two most significant bytes of the free memory pointer,
        // and restores them to 0 after
        assembly ("memory-safe") {
            mstore(0x00, "\x19\x01")
            mstore(0x02, domainSeparator)
            mstore(0x22, structHash)
            permitHash := keccak256(0x00, 0x42)
            mstore(0x22, 0)
        }
    }

    /// @notice Recovers the signer address from a hash and a signature.
    /// Based on:
    /// https://github.com/OpenZeppelin/openzeppelin-contracts/blob/master/contracts/utils/cryptography/ECDSA.sol
    /// Note that the function returns zero address if the signature is invalid hence the result always has to be
    /// checked against address zero.
    /// @param hash The hash of the signed data.
    /// @param signature The signature to recover the signer from.
    /// @return signer The address of the signer, or the zero address if signature recovery fails.
    function recoverECDSASigner(bytes32 hash, bytes memory signature) internal pure returns (address signer) {
        if (signature.length != 65) return address(0);

        bytes32 r;
        bytes32 s;
        uint8 v;

        // ecrecover takes the signature parameters, and the only way to get them
        // currently is to use assembly.
        /// @solidity memory-safe-assembly
        assembly {
            r := mload(add(signature, 0x20))
            s := mload(add(signature, 0x40))
            v := byte(0, mload(add(signature, 0x60)))
        }

        // EIP-2 still allows signature malleability for ecrecover(). Remove this possibility and make the signature
        // unique. Appendix F in the Ethereum Yellow paper (https://ethereum.github.io/yellowpaper/paper.pdf), defines
        // the valid range for s in (301): 0 < s < secp256k1n ÷ 2 + 1, and for v in (302): v ∈ {27, 28}. Most
        // signatures from current libraries generate a unique signature with an s-value in the lower half order.
        //
        // If your library generates malleable signatures, such as s-values in the upper range, calculate a new s-value
        // with 0xFFFFFFFFFFFFFFFFFFFFFFFFFFFFFFFEBAAEDCE6AF48A03BBFD25E8CD0364141 - s1 and flip v from 27 to 28 or
        // vice versa. If your library also generates signatures with 0/1 for v instead 27/28, add 27 to v to accept
        // these malleable signatures as well.
        if (uint256(s) > 0x7FFFFFFFFFFFFFFFFFFFFFFFFFFFFFFF5D576E7357A4501DDFE92F46681B20A0) {
            return address(0);
        }

        // return the signer address (note that it might be zero address)
        signer = ecrecover(hash, v, r, s);
    }

    /// @notice Checks if a given signature is valid according to ERC-1271 standard.
    /// @dev This function is based on the implementation found in OpenZeppelin's SignatureChecker.
    /// See:
    /// https://github.com/OpenZeppelin/openzeppelin-contracts/blob/master/contracts/utils/cryptography/SignatureChecker.sol
    /// It performs a static call to the signer's address with the signature data and checks if the returned value
    /// matches the expected valid signature selector.
    /// @param signer The address of the signer to validate the signature against.
    /// @param hash The hash of the data that was signed.
    /// @param signature The signature to validate.
    /// @return isValid True if the signature is valid according to ERC-1271, false otherwise.
    function isValidERC1271Signature(
        address signer,
        bytes32 hash,
        bytes memory signature
    ) internal view returns (bool isValid) {
        if (signer.code.length == 0) return false;

        (bool success, bytes memory result) =
            signer.staticcall(abi.encodeCall(IERC1271.isValidSignature, (hash, signature)));

        isValid = success && result.length == 32
            && abi.decode(result, (bytes32)) == bytes32(IERC1271.isValidSignature.selector);
    }

    /// @notice Calculates the EIP-712 domain separator for the contract.
    /// @return The calculated EIP-712 domain separator as a bytes32 value.
    function calculateDomainSeparator() internal view returns (bytes32) {
        return keccak256(abi.encode(TYPE_HASH, HASHED_NAME, HASHED_VERSION, block.chainid, address(this)));
    }

    // Auxiliary functions

    /// @notice Returns the message sender's address.
    /// @dev In the context of a permit self-call, it returns the account on behalf of which the call is made.
    /// Otherwise, it returns `msg.sender`.
    /// @return The address of the message sender or the account on behalf of which the call is made.
    function _msgSender() internal view virtual returns (address) {
        return inPermitSelfCall() ? executionContext.getOnBehalfOfAccount() : msg.sender;
    }

    /// @notice Checks if the contract is in the context of a permit self-call.
    /// @dev EVC can only be `msg.sender` during the self-call in the permit function.
    /// @return True if the current call is a self-call within the permit function, false otherwise.
    function inPermitSelfCall() internal view returns (bool) {
        return address(this) == msg.sender;
    }

    /// @notice Determines if two accounts have a common owner by comparing their address prefixes.
    /// @param account The first account address to compare.
    /// @param otherAccount The second account address to compare.
    /// @return result True if the accounts have a common owner, false otherwise.
    function haveCommonOwnerInternal(address account, address otherAccount) internal pure returns (bool result) {
        assembly {
            result := lt(xor(account, otherAccount), 0x100)
        }
    }

    /// @notice Computes the address prefix for a given account address.
    /// @dev The address prefix is derived by right-shifting the account address by 8 bits which effectively reduces the
    /// address size to 19 bytes.
    /// @param account The account address to compute the prefix for.
    /// @return The computed address prefix as a bytes19 value.
    function getAddressPrefixInternal(address account) internal pure returns (bytes19) {
        return bytes19(uint152(uint160(account) >> ACCOUNT_ID_OFFSET));
    }

    /// @notice Retrieves the owner of a given account by its address prefix.
    /// @param account The account address to retrieve the owner for.
    /// @return The address of the account owner.
    function getAccountOwnerInternal(address account) internal view returns (address) {
        bytes19 addressPrefix = getAddressPrefixInternal(account);
        return ownerLookup[addressPrefix].owner;
    }

    /// @notice Checks if an operator is authorized for a specific account.
    /// @dev Determines operator authorization by checking if the operator's bit is set in the operator's bit field for
    /// the account's address prefix. If the owner is not registered (address(0)), it implies the operator cannot be
    /// authorized, hence returns false. The bitMask is calculated by shifting 1 left by the XOR of the owner's and
    /// account's address, effectively checking the operator's authorization for the specific account.
    /// @param account The account address to check the operator authorization for.
    /// @param operator The operator address to check authorization status.
    /// @return isAuthorized True if the operator is authorized for the account, false otherwise.
    function isAccountOperatorAuthorizedInternal(
        address account,
        address operator
    ) internal view returns (bool isAuthorized) {
        address owner = getAccountOwnerInternal(account);

        // if the owner is not registered yet, it means that the operator couldn't have been authorized
        if (owner == address(0)) return false;

        bytes19 addressPrefix = getAddressPrefixInternal(account);

        // The bitMask defines which accounts the operator is authorized for. The bitMask is created from the account
        // number which is a number up to 2^8 in binary, or 256. 1 << (uint160(owner) ^ uint160(account)) transforms
        // that number in an 256-position binary array like 0...010...0, marking the account positionally in a uint256.
        uint256 bitMask = 1 << (uint160(owner) ^ uint160(account));

        return operatorLookup[addressPrefix][operator] & bitMask != 0;
    }

    /// @notice Reverts the transaction with a custom error message if provided, otherwise reverts with a generic empty
    /// error.
    /// @param errMsg The custom error message to revert the transaction with.
    function revertBytes(bytes memory errMsg) internal pure {
        if (errMsg.length != 0) {
            assembly {
                revert(add(32, errMsg), mload(errMsg))
            }
        }
        revert EVC_EmptyError();
    }
}<|MERGE_RESOLUTION|>--- conflicted
+++ resolved
@@ -765,14 +765,9 @@
         if (haveCommonOwnerInternal(account, msgSender)) {
             // if the owner is not registered, register it
             if (owner == address(0)) {
-<<<<<<< HEAD
                 ownerLookup[addressPrefix].owner = msgSender;
                 emit OwnerRegistered(addressPrefix, msgSender);
-                return msgSender;
-=======
-                setAccountOwnerInternal(account, msgSender);
                 authenticated = true;
->>>>>>> 225045e6
             } else if (owner == msgSender) {
                 authenticated = true;
             }
