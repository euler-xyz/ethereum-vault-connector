--- conflicted
+++ resolved
@@ -26,21 +26,6 @@
         // it allows for cheaper SSTOREs when the execution context is in its default state
         executionContext = ExecutionContext.initialize();
 
-<<<<<<< HEAD
-        // prepopulate the status checks storage slots to optimize gas consumption
-        // (it should be cheaper to insert the accounts and vaults addresses to be checked)
-        accountStatusChecks.stamp = DUMMY_STAMP;
-        vaultStatusChecks.stamp = DUMMY_STAMP;
-
-        for (uint256 i = 1; i < Set.MAX_ELEMENTS; ) {
-            accountStatusChecks.elements[i].stamp = DUMMY_STAMP;
-            vaultStatusChecks.elements[i].stamp = DUMMY_STAMP;
-
-            unchecked {
-                ++i;
-            }
-        }
-=======
         // there are two types of data that are stored using SetStorage type:
         // - the data that is transient in nature (accountStatusChecks and vaultStatusChecks)
         // - the data that is permanent (accountControllers and accountCollaterals from the CreditVaultConnector contract)
@@ -58,6 +43,5 @@
         // than it would be otherwise
         accountStatusChecks.initializeStamps();
         vaultStatusChecks.initializeStamps();
->>>>>>> ac4eee47
     }
 }