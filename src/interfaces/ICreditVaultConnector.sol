// SPDX-License-Identifier: GPL-2.0-or-later

pragma solidity ^0.8.20;

interface ICVC {
    /// @notice A struct representing a batch item.
    /// @dev Each batch item represents a single operation to be performed within a checks deferred context.
    struct BatchItem {
        /// @notice The target contract to be called.
        address targetContract;
        /// @notice The account on behalf of which the operation is to be performed. msg.sender must be authorized to act on behalf.
        address onBehalfOfAccount;
        /// @notice The amount of ETH to be forwarded with the call. If the value is type(uint).max, the whole balance of the CVC contract will be forwarded.
        uint value;
        /// @notice The encoded data which is called on the target contract.
        bytes data;
    }

    /// @notice A struct representing the result of a batch item operation.
    /// @dev Used only for simulation purposes.
    struct BatchItemResult {
        /// @notice A boolean indicating whether the operation was successful.
        bool success;
        /// @notice The result of the operation.
        bytes result;
    }

    /// @notice Returns current raw execution context.
    /// @dev When checks in progress, on behalf of account is always address(0).
    /// @return context Current raw execution context.
    function getRawExecutionContext() external view returns (uint context);

    /// @notice Returns the current call depth.
    /// @return The current call depth.
    function getCurrentCallDepth() external view returns (uint);

    /// @notice Returns an account on behalf of which the operation is being executed at the moment and whether the controllerToCheck is an enabled controller for that account.
    /// @dev When checks in progress, on behalf of account is always address(0). When address is zero, the function reverts to protect the consumer from ever relying on the on behalf of account address which is in its default state.
    /// @param controllerToCheck The address of the controller for which it is checked whether it is an enabled controller for the account on behalf of which the operation is being executed at the moment.
    /// @return onBehalfOfAccount An account that has been authenticated and on behalf of which the operation is being executed at the moment.
    /// @return controllerEnabled A boolean value that indicates whether controllerToCheck is an enabled controller for the account on behalf of which the operation is being executed at the moment. Always false if controllerToCheck is address(0).
    function getCurrentOnBehalfOfAccount(
        address controllerToCheck
    ) external view returns (address onBehalfOfAccount, bool controllerEnabled);

    /// @notice Checks if checks are in progress.
    /// @return A boolean indicating whether checks are in progress.
    function areChecksInProgress() external view returns (bool);

    /// @notice Checks if there is an impersonation in progress.
    /// @return A boolean indicating whether an impersonation is in progress.
    function isImpersonationInProgress() external view returns (bool);

    /// @notice Checks if an operator is authenticated.
    /// @return A boolean indicating whether an operator is authenticated.
    function isOperatorAuthenticated() external view returns (bool);

    /// @notice Checks if a simulation is in progress.
    /// @return A boolean indicating whether a simulation is in progress.
    function isSimulationInProgress() external view returns (bool);

    /// @notice Checks whether the specified account and the other account have the same owner.
    /// @dev The function is used to check whether one account is authorized to perform operations on behalf of the other. Accounts are considered to have a common owner if they share the first 19 bytes of their address.
    /// @param account The address of the account that is being checked.
    /// @param otherAccount The address of the other account that is being checked.
    /// @return A boolean flag that indicates whether the accounts have the same owner.
    function haveCommonOwner(
        address account,
        address otherAccount
    ) external pure returns (bool);

    /// @notice Returns the address prefix of the specified account.
    /// @dev The address prefix is the first 19 bytes of the account address.
    /// @param account The address of the account whose address prefix is being retrieved.
    /// @return A uint152 value that represents the address prefix of the account.
    function getAddressPrefix(address account) external pure returns (uint152);

    /// @notice Returns the owner for the specified account.
    /// @dev The function will revert if the owner is not registered. Registration of the owner happens on the initial interaction with the CVC that requires authentication of an owner.
    /// @param account The address of the account whose owner is being retrieved.
    /// @return owner The address of the account owner. An account owner is an EOA/smart contract which address matches the first 19 bytes of the account address.
    function getAccountOwner(address account) external view returns (address);

    /// @notice Returns the last consumed nonce for a given address prefix and nonce namespace.
    /// @dev Each nonce namespace provides 256 bit nonce that has to be used seqentially. There's no requirement to use all the nonces for a given nonce namespace before moving to the next one which allows to use permit messages in a non-sequential manner. A valid nonce value for the permit purposes is considered to be the last consumed nonce value plus one.
    /// @param addressPrefix The address prefix for which the nonce is being retrieved.
    /// @param nonceNamespace The nonce namespace for which the nonce is being retrieved.
    /// @return nonce The last consumed nonce for the given address prefix and nonce namespace.
    function getNonce(
        uint152 addressPrefix,
        uint nonceNamespace
    ) external view returns (uint nonce);

    /// @notice Returns the bit field for a given address prefix and operator.
    /// @dev The bit field is used to store information about authorized operators for a given address prefix. Each bit in the bit field corresponds to one account belonging to the same owner. If the bit is set, the operator is authorized for the account.
    /// @param addressPrefix The address prefix for which the bit field is being retrieved.
    /// @param operator The address of the operator for which the bit field is being retrieved.
    /// @return accountOperatorAuthorized The bit field for the given address prefix and operator.
    function getOperator(
        uint152 addressPrefix,
        address operator
    ) external view returns (uint accountOperatorAuthorized);

    /// @notice Returns information whether given operator has been authorized for the account.
    /// @param account The address of the account whose operator is being checked.
    /// @param operator The address of the operator that is being checked.
    /// @return authorized A boolean value that indicates whether the operator is authorized for the account.
    function isAccountOperatorAuthorized(
        address account,
        address operator
    ) external view returns (bool authorized);

    /// @notice Sets the nonce for a given address prefix and nonce namespace.
    /// @dev This function can only be called by the owner of the address prefix. Each nonce namespace provides 256 bit nonce that has to be used seqentially. There's no requirement to use all the nonces for a given nonce namespace before moving to the next one which allows to use permit messages in a non-sequential manner. To invalidate signed permit messages, set the nonce for a given nonce namespace accordingly. To invalidate all the permit messages for a given nonce namespace, set the nonce to type(uint).max.
    /// @param addressPrefix The address prefix for which the nonce is being set.
    /// @param nonceNamespace The nonce namespace for which the nonce is being set.
    /// @param nonce The new nonce for the given address prefix and nonce namespace.
    function setNonce(
        uint152 addressPrefix,
        uint nonceNamespace,
        uint nonce
    ) external payable;

    /// @notice Sets the bit field for a given address prefix and operator.
    /// @dev This function can only be called by the owner of the address prefix. Each bit in the bit field corresponds to one account belonging to the same owner. If the bit is set, the operator is authorized for the account.
    /// @param addressPrefix The address prefix for which the bit field is being set.
    /// @param operator The address of the operator for which the bit field is being set.
    /// @param accountOperatorAuthorized The new bit field for the given address prefix and operator.
    function setOperator(
        uint152 addressPrefix,
        address operator,
        uint accountOperatorAuthorized
    ) external payable;

    /// @notice Authorizes or deauthorizes an operator for the account.
    /// @dev Only the owner or authorized operator of the account can call this function. An operator is an address that can perform actions for an account on behalf of the owner. If it's an operator calling this function, it can only deauthorize ifself.
    /// @param account The address of the account whose operator is being set or unset.
    /// @param operator The address of the operator that is being installed or uninstalled.
    /// @param authorized A boolean value that indicates whether the operator is being authorized or deauthorized.
    function setAccountOperator(
        address account,
        address operator,
        bool authorized
    ) external payable;

    /// @notice Returns an array of collaterals enabled for an account.
    /// @dev A collateral is a vault for which account's balances are under the control of the currently chosen controller vault.
    /// @param account The address of the account whose collaterals are being queried.
    /// @return An array of addresses that are enabled collaterals for the account.
    function getCollaterals(
        address account
    ) external view returns (address[] memory);

    /// @notice Returns whether a collateral is enabled for an account.
    /// @dev A collateral is a vault for which account's balances are under the control of the currently chosen controller vault.
    /// @param account The address of the account that is being checked.
    /// @param vault The address of the collateral that is being checked.
    /// @return A boolean value that indicates whether the vault is an enabled collateral for the account or not.
    function isCollateralEnabled(
        address account,
        address vault
    ) external view returns (bool);

    /// @notice Enables a collateral for an account.
    /// @dev A collaterals is a vault for which account's balances are under the control of the currently chosen controller vault. Only the owner or an operator of the account can call this function. Account status checks are performed.
    /// @param account The account address for which the collateral is being enabled.
    /// @param vault The address being enabled as a collateral.
    function enableCollateral(address account, address vault) external payable;

    /// @notice Disables a collateral for an account.
    /// @dev A collateral is a vault for which account’s balances are under the control of the currently chosen controller vault. Only the owner or an operator of the account can call this function. Account status checks are performed.
    /// @param account The account address for which the collateral is being disabled.
    /// @param vault The address of a collateral being disabled.
    function disableCollateral(address account, address vault) external payable;

    /// @notice Returns an array of enabled controllers for an account.
    /// @dev A controller is a vault that has been chosen for an account to have special control over account's balances in the enabled collaterals vaults. A user can have multiple controllers during a call execution, but at most one can be selected when the account status check is performed.
    /// @param account The address of the account whose controllers are being queried.
    /// @return An array of addresses that are the enabled controllers for the account.
    function getControllers(
        address account
    ) external view returns (address[] memory);

    /// @notice Returns whether a controller is enabled for an account.
    /// @dev A controller is a vault that has been chosen for an account to have special control over account’s balances in the enabled collaterals vaults.
    /// @param account The address of the account that is being checked.
    /// @param vault The address of the controller that is being checked.
    /// @return A boolean value that indicates whether the vault is enabled controller for the account or not.
    function isControllerEnabled(
        address account,
        address vault
    ) external view returns (bool);

    /// @notice Enables a controller for an account.
    /// @dev A controller is a vault that has been chosen for an account to have special control over account’s balances in the enabled collaterals vaults. Only the owner or an operator of the account can call this function. Account status checks are performed.
    /// @param account The address for which the controller is being enabled.
    /// @param vault The address of the controller being enabled.
    function enableController(address account, address vault) external payable;

    /// @notice Disables a controller for an account.
    /// @dev A controller is a vault that has been chosen for an account to have special control over account’s balances in the enabled collaterals vaults. Only the vault itself can call this function. Account status checks are performed.
    /// @param account The address for which the calling controller is being disabled.
    function disableController(address account) external payable;

    /// @notice Executes signed arbitrary data by self-calling into the CVC.
    /// @dev Low-level call function is used to execute the arbitrary data signed by the owner or the operator on the CVC contract. During that call, CVC becomes msg.sender.
    /// @param signer The address signing the permit message (ECDSA) or verifying the permit message signature (ERC-1271). It's also the owner or the operator of all the accounts for which authentication will be needed during the execution of the arbitrary data call.
    /// @param nonceNamespace The nonce namespace for which the nonce is being used.
    /// @param nonce The nonce for the given account and nonce namespace.
    /// @param deadline The timestamp after which the permit is considered expired.
    /// @param value The amount of ETH to be forwarded with the call. If the value is type(uint).max, the whole balance of the CVC contract will be forwarded.
    /// @param data The encoded data which is self-called on the CVC contract.
    /// @param signature The signature of the data signed by the signer.
    function permit(
        address signer,
        uint nonceNamespace,
        uint nonce,
        uint deadline,
        uint value,
        bytes calldata data,
        bytes calldata signature
    ) external payable;

    /// @notice Calls back into the msg.sender with the context set as per data encoded.
    /// @dev This function defers the account and vault status checks (it's a checks-deferrable call) and increases the call depth for the duration of the call. If the initiall call depth is 0, the account and vault status checks are performed after the call.
    /// @dev This function can be used to defer account and vault status checks by providing calldata and the context with which the msg.sender will be called back.
    /// @param onBehalfOfAccount The address of the account which will be set in the context. It assumes the msg.sender has authenticated the account themselves.
    /// @param value The amount of ETH to be forwarded with the call. If the value is type(uint).max, the whole balance of the CVC contract will be forwarded.
    /// @param data The encoded data which is called on the msg.sender
    /// @return result The result of the call.
    function callback(
        address onBehalfOfAccount,
        uint value,
        bytes calldata data
    ) external payable returns (bytes memory result);

    /// @notice Calls into a target contract as per data encoded.
    /// @dev This function defers the account and vault status checks (it's a checks-deferrable call) and increases the call depth for the duration of the call. If the initiall call depth is 0, the account and vault status checks are performed after the call.
    /// @dev This function can be used to interact with any contract while checks deferred. Only the owner or an operator of the account can call this function.
    /// @param targetContract The address of the contract to be called.
    /// @param onBehalfOfAccount The address of the account for which it is checked whether msg.sender is authorized to act on behalf.
    /// @param value The amount of ETH to be forwarded with the call. If the value is type(uint).max, the whole balance of the CVC contract will be forwarded.
    /// @param data The encoded data which is called on the target contract.
    /// @return result The result of the call.
    function call(
        address targetContract,
        address onBehalfOfAccount,
        uint value,
        bytes calldata data
    ) external payable returns (bytes memory result);

    /// @notice For a given account, calls into one of the enabled collateral vaults from the currently enabled controller vault as per data encoded.
    /// @dev This function defers the account and vault status checks (it's a checks-deferrable call) and increases the call depth for the duration of the call. If the initiall call depth is 0, the account and vault status checks are performed after the call.
    /// @dev This function can be used to interact with any contract while checks deferred as long as the contract is enabled as a collateral of the account and the msg.sender is the only enabled controller of the account.
    /// @param targetContract The collateral address to be called.
    /// @param onBehalfOfAccount The address of the account for which it is checked whether msg.sender is authorized to act on behalf.
    /// @param value The amount of ETH to be forwarded with the call. If the value is type(uint).max, the whole balance of the CVC contract will be forwarded.
    /// @param data The encoded data which is called on the target contract.
    /// @return result The result of the call.
    function impersonate(
        address targetContract,
        address onBehalfOfAccount,
        uint value,
        bytes calldata data
    ) external payable returns (bytes memory result);

<<<<<<< HEAD
    /// @notice Executes multiple calls into the target contracts while checks deferred as per batch items provided.
    /// @dev This function defers the account and vault status checks (it's a checks-deferrable call) and increases the call depth for the duration of the calls. If the initiall call depth is 0, the account and vault status checks are performed after the calls.
=======
    /// @notice Executes signed arbitrary data by self-calling into the CVC.
    /// @dev Low-level call function is used to execute the arbitrary data signed by the owner on the CVC contract. During that call, CVC becomes msg.sender.
    /// @param signer The address signing the permit message (ECDSA) or verifying the permit message signature (ERC-1271). It's also an owner of all the accounts for which authentication will be needed during the execution of the arbitrary data call.
    /// @param nonceNamespace The nonce namespace for which the nonce is being used.
    /// @param nonce The nonce for the given account and nonce namespace. A valid nonce value is considered to be the last consumed nonce value plus one.
    /// @param deadline The timestamp after which the permit is considered expired.
    /// @param data The encoded data which is self-called on the CVC contract.
    /// @param signature The signature of the data signed by the signer.
    function permit(
        address signer,
        uint nonceNamespace,
        uint nonce,
        uint deadline,
        bytes calldata data,
        bytes calldata signature
    ) external payable;

    /// @notice Defers the account and vault status checks until the end of the top-level batch and executes a batch of batch items.
    /// @dev Accounts status checks and vault status checks are performed after all the batch items of the last batch have been executed. It's possible to have nested batches where checks are executed ony once after the top level batch concludes.
>>>>>>> ad2b25b6
    /// @param items An array of batch items to be executed.
    function batch(BatchItem[] calldata items) external payable;

    /// @notice Executes multiple calls into the target contracts while checks deferred as per batch items provided.
    /// @dev This function always reverts as it's only used for simulation purposes.
    /// @param items An array of batch items to be executed.
    /// @return batchItemsResult An array of batch item results for each item.
    /// @return accountsStatusResult An array of account status results for each account.
    /// @return vaultsStatusResult An array of vault status results for each vault.
    function batchRevert(
        BatchItem[] calldata items
    )
        external
        payable
        returns (
            BatchItemResult[] memory batchItemsResult,
            BatchItemResult[] memory accountsStatusResult,
            BatchItemResult[] memory vaultsStatusResult
        );

    /// @notice Executes multiple calls into the target contracts while checks deferred as per batch items provided.
    /// @dev This function does not modify state and should only be used for simulation purposes.
    /// @param items An array of batch items to be executed.
    /// @return batchItemsResult An array of batch item results for each item.
    /// @return accountsStatusResult An array of account status results for each account.
    /// @return vaultsStatusResult An array of vault status results for each vault.
    function batchSimulation(
        BatchItem[] calldata items
    )
        external
        payable
        returns (
            BatchItemResult[] memory batchItemsResult,
            BatchItemResult[] memory accountsStatusResult,
            BatchItemResult[] memory vaultsStatusResult
        );

    /// @notice Checks whether the status check is deferred for a given account.
    /// @param account The address of the account for which it is checked whether the status check is deferred.
    /// @return A boolean flag that indicates whether the status check is deferred or not.
    function isAccountStatusCheckDeferred(
        address account
    ) external view returns (bool);

    /// @notice Checks the status of an account and reverts if it is not valid.
    /// @dev If checks deferred, the account is added to the set of accounts to be checked at the end of the top-level checks-deferrable call. Account status check is performed by calling into the selected controller vault and passing the array of currently enabled collaterals. If controller is not selected, the account is always considered valid.
    /// @param account The address of the account to be checked.
    function requireAccountStatusCheck(address account) external payable;

    /// @notice Immediately checks the status of an account and reverts if it is not valid.
    /// @dev Account status check is performed on the fly regardless of the current execution context state. If account status check was previously deferred, it is removed from the set.
    /// @param account The address of the account to be checked.
    function requireAccountStatusCheckNow(address account) external payable;

    /// @notice Immediately checks the status of all the accounts for which the checks were deferred and reverts if any of them is not valid.
    /// @dev Account status checks are performed on the fly regardless of the current execution context state. The deferred accounts set is cleared.
    function requireAllAccountsStatusCheckNow() external payable;

    /// @notice Forgives previously deferred account status check.
    /// @dev Account address is removed from the set of addresses for which status checks are deferred. This function can only be called by the currently enabled controller of a given account. Depending on the vault implementation, may be needed in the liquidation flow.
    /// @param account The address of the account for which the status check is forgiven.
    function forgiveAccountStatusCheck(address account) external payable;

    /// @notice Checks whether the status check is deferred for a given vault.
    /// @param vault The address of the vault for which it is checked whether the status check is deferred.
    /// @return A boolean flag that indicates whether the status check is deferred or not.
    function isVaultStatusCheckDeferred(
        address vault
    ) external view returns (bool);

    /// @notice Checks the status of a vault and reverts if it is not valid.
    /// @dev If checks deferred, the vault is added to the set of vaults to be checked at the end of the top-level checks-deferrable call. This function can only be called by the vault itself.
    function requireVaultStatusCheck() external payable;

    /// @notice Immediately checks the status of a vault if the check had been deferred by it prior to this call. It reverts if status is not valid.
    /// @dev Vault status check is performed on the fly regardless of the current execution context state, but only if the check had been deferred by the vault prior to this call. If vault status check was previously deferred, it is removed from the set.
    /// @param vault The address of the vault to be checked.
    function requireVaultStatusCheckNow(address vault) external payable;

    /// @notice Immediately checks the status of all vaults for which the checks were deferred and reverts if any of them is not valid.
    /// @dev Vault status checks are performed on the fly regardless of the current execution context state. The deferred vaults set is cleared.
    function requireAllVaultsStatusCheckNow() external payable;

    /// @notice Forgives previously deferred vault status check.
    /// @dev Vault address is removed from the set of addresses for which status checks are deferred. This function can only be called by the vault itself.
    function forgiveVaultStatusCheck() external payable;

    /// @notice Checks the status of an account and a vault and reverts if it is not valid.
    /// @dev If checks deferred, the account and the vault are added to the respective sets of accounts and vaults to be checked at the end of the top-level checks-deferrable call. Account status check is performed by calling into selected controller vault and passing the array of currently enabled collaterals. If controller is not selected, the account is always considered valid. This function can only be called by the vault itself.
    /// @param account The address of the account to be checked.
    function requireAccountAndVaultStatusCheck(
        address account
    ) external payable;
}<|MERGE_RESOLUTION|>--- conflicted
+++ resolved
@@ -206,7 +206,7 @@
     /// @dev Low-level call function is used to execute the arbitrary data signed by the owner or the operator on the CVC contract. During that call, CVC becomes msg.sender.
     /// @param signer The address signing the permit message (ECDSA) or verifying the permit message signature (ERC-1271). It's also the owner or the operator of all the accounts for which authentication will be needed during the execution of the arbitrary data call.
     /// @param nonceNamespace The nonce namespace for which the nonce is being used.
-    /// @param nonce The nonce for the given account and nonce namespace.
+    /// @param nonce The nonce for the given account and nonce namespace. A valid nonce value is considered to be the last consumed nonce value plus one.
     /// @param deadline The timestamp after which the permit is considered expired.
     /// @param value The amount of ETH to be forwarded with the call. If the value is type(uint).max, the whole balance of the CVC contract will be forwarded.
     /// @param data The encoded data which is self-called on the CVC contract.
@@ -264,30 +264,8 @@
         bytes calldata data
     ) external payable returns (bytes memory result);
 
-<<<<<<< HEAD
     /// @notice Executes multiple calls into the target contracts while checks deferred as per batch items provided.
     /// @dev This function defers the account and vault status checks (it's a checks-deferrable call) and increases the call depth for the duration of the calls. If the initiall call depth is 0, the account and vault status checks are performed after the calls.
-=======
-    /// @notice Executes signed arbitrary data by self-calling into the CVC.
-    /// @dev Low-level call function is used to execute the arbitrary data signed by the owner on the CVC contract. During that call, CVC becomes msg.sender.
-    /// @param signer The address signing the permit message (ECDSA) or verifying the permit message signature (ERC-1271). It's also an owner of all the accounts for which authentication will be needed during the execution of the arbitrary data call.
-    /// @param nonceNamespace The nonce namespace for which the nonce is being used.
-    /// @param nonce The nonce for the given account and nonce namespace. A valid nonce value is considered to be the last consumed nonce value plus one.
-    /// @param deadline The timestamp after which the permit is considered expired.
-    /// @param data The encoded data which is self-called on the CVC contract.
-    /// @param signature The signature of the data signed by the signer.
-    function permit(
-        address signer,
-        uint nonceNamespace,
-        uint nonce,
-        uint deadline,
-        bytes calldata data,
-        bytes calldata signature
-    ) external payable;
-
-    /// @notice Defers the account and vault status checks until the end of the top-level batch and executes a batch of batch items.
-    /// @dev Accounts status checks and vault status checks are performed after all the batch items of the last batch have been executed. It's possible to have nested batches where checks are executed ony once after the top level batch concludes.
->>>>>>> ad2b25b6
     /// @param items An array of batch items to be executed.
     function batch(BatchItem[] calldata items) external payable;
 
