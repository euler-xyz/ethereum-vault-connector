// SPDX-License-Identifier: GPL-2.0-or-later

pragma solidity ^0.8.20;

interface ICVC {
    struct BatchItem {
        address targetContract;
        address onBehalfOfAccount;
        uint value;
        bytes data;
    }

    struct BatchItemResult {
        bool success;
        bytes result;
    }

    /// @notice Returns current raw execution context.
    /// @dev Check for checks reentrancy in order to consume on behalf of account.
    /// @return context Current raw execution context.
    function getRawExecutionContext() external view returns (uint context);

    /// @notice Returns an account on behalf of which the operation is being executed at the moment and whether the controllerToCheck is an enabled controller for that account.
    /// @param controllerToCheck The address of the controller for which it is checked whether it is an enabled controller for the account on behalf of which the operation is being executed at the moment.
    /// @return onBehalfOfAccount An account that has been authenticated and on behalf of which the operation is being executed at the moment.
    /// @return controllerEnabled A boolean value that indicates whether controllerToCheck is an enabled controller for the account on behalf of which the operation is being executed at the moment. Always false if controllerToCheck is address(0).
    function getExecutionContext(
        address controllerToCheck
    ) external view returns (address onBehalfOfAccount, bool controllerEnabled);

    /// @notice Checks whether the specified account and the other account have the same owner.
    /// @dev The function is used to check whether one account is authorized to perform operations on behalf of the other. Accounts are considered to have a common owner if they share the first 19 bytes of their address.
    /// @param account The address of the account that is being checked.
    /// @param otherAccount The address of the other account that is being checked.
    /// @return A boolean flag that indicates whether the accounts have the same owner.
    function haveCommonOwner(
        address account,
        address otherAccount
    ) external pure returns (bool);

    /// @notice Returns the prefix of the specified account.
    /// @dev The prefix is the first 19 bytes of the account address.
    /// @param account The address of the account whose prefix is being retrieved.
    /// @return A uint152 value that represents the prefix of the account.
    function getPrefix(address account) external pure returns (uint152);

    /// @notice Returns the owner for the specified account.
    /// @dev The function will revert if the owner is not registered. Registration of the owner happens on the initial interaction with the CVC that requires authentication of an owner.
    /// @param account The address of the account whose owner is being retrieved.
    /// @return owner The address of the account owner. An account owner is an EOA/smart contract which address matches the first 19 bytes of the account address.
    function getAccountOwner(address account) external view returns (address);

    /// @notice Returns the authentication expiry timestamp for the operator of the specified account.
    /// @param account The address of the account whose operator's authentication expiry timestamp is being retrieved.
    /// @param operator The address of the operator whose authentication expiry timestamp is being retrieved.
    /// @return authExpiryTimestamp The timestamp after which the operator is no longer authorized.
    function getAccountOperatorAuthExpiryTimestamp(
        address account,
        address operator
    ) external view returns (uint40 authExpiryTimestamp);

    /// @notice Invalidates permits signed for all operators of all accounts belonging to the owner which have signature timestamp less than the current timestamp.
    function invalidateAllPermits() external payable;

    /// @notice Invalidates permits signed for an operator of an account which have signature tiemstamp less than the current timestamp.
    /// @dev Only the owner of the account can call this function.
    /// @param account The address of the account whose operator's permits are being invalidated.
    /// @param operator The address of the operator whose permits are being invalidated.
    function invalidateAccountOperatorPermits(
        address account,
        address operator
    ) external payable;

    /// @notice Sets or unsets an operator for an account.
<<<<<<< HEAD
    /// @dev Only the owner of the account can call this function. An operator is an address that can perform operations for an account on behalf of the owner.
=======
    /// @dev Only the owner or authorized operator of the account can call this function. An operator is an address that can perform actions for an account on behalf of the owner. If it's an operator calling this function, it can only deauthorize ifself.
>>>>>>> 032f3845
    /// @param account The address of the account whose operator is being set or unset.
    /// @param operator The address of the operator that is being authorized or deauthorized.
    /// @param authExpiryTimestamp The timestamp after which the operator is no longer authorized. If less than the current timestamp, the operator is not authorized. If 0 or less than current block.timestamp, the operator is deauthorized. If type(uint40).max, the authorization is only valid for the duration of one block.
    function setAccountOperator(
        address account,
        address operator,
        uint40 authExpiryTimestamp
    ) external payable;

    /// @notice Sets or unsets an operator for an account using EIP-712 standard and ECDSA signature.
    /// @dev Only the owner of the account can sign the data used in this function. An operator is an address that can perform operations for an account on behalf of the owner.
    /// @param account The address of the account whose operator is being set or unset.
    /// @param operator The address of the operator that is being authorized or deauthorized.
    /// @param authExpiryTimestamp The timestamp after which the operator is no longer authorized. If less than the current timestamp, the operator is not authorized. If 0 or less than current block.timestamp, the operator is deauthorized. If type(uint40).max, the authorization is only valid for the duration of one block in which the permit is exercised.
    /// @param signatureTimestamp The timestamp at which the signature was created.
    /// @param signatureDeadlineTimestamp The timestamp before which the signature must be submitted.
    /// @param signature The signature that is used to authorize or deauthorize the operator.
    function setAccountOperatorPermitECDSA(
        address account,
        address operator,
        uint40 authExpiryTimestamp,
        uint40 signatureTimestamp,
        uint40 signatureDeadlineTimestamp,
        bytes calldata signature
    ) external payable;

    /// @notice Sets or unsets an operator for an account using EIP-712 standard and ERC-1271 signature.
    /// @dev Only the owner of the account can sign the data used in this function. An operator is an address that can perform operations for an account on behalf of the owner.
    /// @param account The address of the account whose operator is being set or unset.
    /// @param operator The address of the operator that is being authorized or deauthorized.
    /// @param authExpiryTimestamp The timestamp after which the operator is no longer authorized. If less than the current timestamp, the operator is not authorized. If 0 or less than current block.timestamp, the operator is deauthorized. If type(uint40).max, the authorization is only valid for the duration of one block in which the permit is exercised.
    /// @param signatureTimestamp The timestamp at which the signature was created.
    /// @param signatureDeadlineTimestamp The timestamp before which the signature must be submitted.
    /// @param signature The signature that is used to authorize or deauthorize the operator.
    /// @param ERC1271Signer The address of the ERC-1271 contract that is used to verify the signature.
    function setAccountOperatorPermitERC1271(
        address account,
        address operator,
        uint40 authExpiryTimestamp,
        uint40 signatureTimestamp,
        uint40 signatureDeadlineTimestamp,
        bytes calldata signature,
        address ERC1271Signer
    ) external payable;

    /// @notice Returns an array of collaterals enabled for an account.
    /// @dev A collateral is a vault for which account's balances are under the control of the currently chosen controller vault.
    /// @param account The address of the account whose collaterals are being queried.
    /// @return An array of addresses that are enabled collaterals for the account.
    function getCollaterals(
        address account
    ) external view returns (address[] memory);

    /// @notice Returns whether a collateral is enabled for an account.
    /// @dev A collateral is a vault for which account's balances are under the control of the currently chosen controller vault.
    /// @param account The address of the account that is being checked.
    /// @param vault The address of the collateral that is being checked.
    /// @return A boolean value that indicates whether the vault is an enabled collateral for the account or not.
    function isCollateralEnabled(
        address account,
        address vault
    ) external view returns (bool);

    /// @notice Enables a collateral for an account.
    /// @dev A collaterals is a vault for which account's balances are under the control of the currently chosen controller vault. Only the owner or an operator of the account can call this function. Account status checks are performed.
    /// @param account The account address for which the collateral is being enabled.
    /// @param vault The address being enabled as a collateral.
    function enableCollateral(address account, address vault) external payable;

    /// @notice Disables a collateral for an account.
    /// @dev A collateral is a vault for which account’s balances are under the control of the currently chosen controller vault. Only the owner or an operator of the account can call this function. Account status checks are performed.
    /// @param account The account address for which the collateral is being disabled.
    /// @param vault The address of a collateral being disabled.
    function disableCollateral(address account, address vault) external payable;

    /// @notice Returns an array of enabled controllers for an account.
    /// @dev A controller is a vault that has been chosen for an account to have special control over account's balances in the enabled collaterals vaults. A user can have multiple controllers during a batch execution, but at most one can be selected when the account status check is performed at the end of the top-level batch.
    /// @param account The address of the account whose controllers are being queried.
    /// @return An array of addresses that are the enabled controllers for the account.
    function getControllers(
        address account
    ) external view returns (address[] memory);

    /// @notice Returns whether a controller is enabled for an account.
    /// @dev A controller is a vault that has been chosen for an account to have special control over account’s balances in the enabled collaterals vaults.
    /// @param account The address of the account that is being checked.
    /// @param vault The address of the controller that is being checked.
    /// @return A boolean value that indicates whether the vault is enabled controller for the account or not.
    function isControllerEnabled(
        address account,
        address vault
    ) external view returns (bool);

    /// @notice Enables a controller for an account.
    /// @dev A controller is a vault that has been chosen for an account to have special control over account’s balances in the enabled collaterals vaults. Only the owner or an operator of the account can call this function. Account status checks are performed.
    /// @param account The address for which the controller is being enabled.
    /// @param vault The address of the controller being enabled.
    function enableController(address account, address vault) external payable;

    /// @notice Disables a controller for an account.
    /// @dev A controller is a vault that has been chosen for an account to have special control over account’s balances in the enabled collaterals vaults. Only the vault itself can call this function. Account status checks are performed.
    /// @param account The address for which the calling controller is being disabled.
    function disableController(address account) external payable;

    /// @notice Calls to a target contract as per data encoded.
    /// @dev This function can be used to interact with any contract. It prevents sending ETH if it's called from a batch via delegatecall. If zero address passed as onBehalfOfAccount, msg.sender is used instead.
    /// @param targetContract The address of the contract to be called.
    /// @param onBehalfOfAccount The address of the account for which it is checked whether msg.sender is authorized to act on its behalf.
    /// @param data The encoded data which is called on the target contract.
    /// @return success A boolean value that indicates whether the call succeeded or not.
    /// @return result Returned data from the call.
    function call(
        address targetContract,
        address onBehalfOfAccount,
        bytes calldata data
    ) external payable returns (bool success, bytes memory result);

    /// @notice For a given account, calls to one of the enabled collateral vaults from currently enabled controller vault as per data encoded.
    /// @dev This function can be used to interact with any vault if it is enabled as a collateral of the onBehalfOfAccount and the caller is the only enabled controller of the onBehalfOfAccount. This function prevents sending ETH if it's called from a batch via delegatecall. If zero address passed as onBehalfOfAccount, msg.sender is used instead.
    /// @param targetContract The address of the contract to be called.
    /// @param onBehalfOfAccount The address of the account for which it is checked whether msg.sender is authorized to act on its behalf.
    /// @param data The encoded data which is called on the target contract.
    /// @return success A boolean value that indicates whether the call succeeded or not.
    /// @return result Returned data from the call.
    function impersonate(
        address targetContract,
        address onBehalfOfAccount,
        bytes calldata data
    ) external payable returns (bool success, bytes memory result);

    /// @notice Defers the account and vault status checks until the end of the top-level batch and executes a batch of batch items.
    /// @dev Accounts status checks and vault status checks are performed after all the batch items of the last batch have been executed. It's possible to have nested batches where checks are executed ony once after the top level batch concludes.
    /// @param items An array of batch items to be executed.
    function batch(BatchItem[] calldata items) external payable;

    /// @notice Defers the account and vault status checks until the end of the top-level batch and executes a batch of batch items.
    /// @dev This function always reverts as it's only used for simulation purposes. Accounts status checks and vault status checks are performed after all the batch items of the last batch have been executed.
    /// @param items An array of batch items to be executed.
    /// @return batchItemsResult An array of batch item results for each item.
    /// @return accountsStatusResult An array of account status results for each account.
    /// @return vaultsStatusResult An array of vault status results for each vault.
    function batchRevert(
        BatchItem[] calldata items
    )
        external
        payable
        returns (
            BatchItemResult[] memory batchItemsResult,
            BatchItemResult[] memory accountsStatusResult,
            BatchItemResult[] memory vaultsStatusResult
        );

    /// @notice Defers the account and vault status checks until the end of the top-level batch and executes a batch of batch items.
    /// @dev This function does not modify state and should only be used for simulation purposes. Accounts status checks and vault status checks are performed after all the batch items of the last batch have been executed.
    /// @param items An array of batch items to be executed.
    /// @return batchItemsResult An array of batch item results for each item.
    /// @return accountsStatusResult An array of account status results for each account.
    /// @return vaultsStatusResult An array of vault status results for each vault.
    function batchSimulation(
        BatchItem[] calldata items
    )
        external
        payable
        returns (
            BatchItemResult[] memory batchItemsResult,
            BatchItemResult[] memory accountsStatusResult,
            BatchItemResult[] memory vaultsStatusResult
        );

    /// @notice Checks whether the status check is deferred for a given account.
    /// @dev The account status check can only be deferred if a batch of items is being executed.
    /// @param account The address of the account for which it is checked whether the status check is deferred.
    /// @return A boolean flag that indicates whether the status check is deferred or not.
    function isAccountStatusCheckDeferred(
        address account
    ) external view returns (bool);

    /// @notice Checks the status of an account and returns whether it is valid or not.
    /// @dev Account status check is performed by calling into selected controller vault and passing the array of currently enabled collaterals. If controller is not selected, the account is considered valid.
    /// @param account The address of the account to be checked.
    /// @return isValid A boolean value that indicates whether the account is valid or not.
    function checkAccountStatus(
        address account
    ) external payable returns (bool isValid);

    /// @notice Checks the status of multiple accounts and returns an array of boolean values that indicate whether each account is valid or not.
    /// @dev Account status check is performed by calling into selected controller vault and passing the array of currently enabled collaterals. If controller is not selected, the account is considered valid.
    /// @param accounts An array of addresses of the accounts to be checked.
    /// @return isValid An array of boolean values that indicate whether each account is valid or not.
    function checkAccountsStatus(
        address[] calldata accounts
    ) external payable returns (bool[] memory isValid);

    /// @notice Checks the status of an account and reverts if it is not valid.
    /// @dev If in a batch, the account is added to the set of accounts to be checked at the end of the top-level batch (account status check is considered deferred). Account status check is performed by calling into selected controller vault and passing the array of currently enabled collaterals. If controller is not selected, the account is always considered valid.
    /// @param account The address of the account to be checked.
    function requireAccountStatusCheck(address account) external payable;

    /// @notice Checks the status of multiple accounts and reverts if any of them is not valid.
    /// @dev If in a batch, the accounts are added to the set of accounts to be checked at the end of the top-level batch (account status check is considered deferred). Account status check is performed by calling into selected controller vault and passing the array of currently enabled collaterals. If controller is not selected, the account is considered valid.
    /// @param accounts An array of addresses of the accounts to be checked.
    function requireAccountsStatusCheck(
        address[] calldata accounts
    ) external payable;

    /// @notice Immediately checks the status of an account and reverts if it is not valid.
    /// @dev Account status check is performed on the fly regardless of the current execution context state. If account status check was previously deferred, it is removed from the set.
    /// @param account The address of the account to be checked.
    function requireAccountStatusCheckNow(address account) external payable;

    /// @notice Immediately checks the status of multiple accounts and reverts if any of them is not valid.
    /// @dev Account status checks are performed on the fly regardless of the current execution context state. If account status check was previously deferred, it is removed from the set.
    /// @param accounts An array of addresses of the accounts to be checked.
    function requireAccountsStatusCheckNow(
        address[] calldata accounts
    ) external payable;

    /// @notice Immediately checks the status of all accounts for which the checks were deferred and reverts if any of them is not valid.
    /// @dev Account status checks are performed on the fly regardless of the current execution context state. The deferred accounts set is cleared.
    function requireAllAccountsStatusCheckNow() external payable;

    /// @notice Forgives previously deferred account status check.
    /// @dev Account address is removed from the set of addresses for which status checks are deferred. This function can only be called by the currently enabled controller of a given account.
    /// @param account The address of the account for which the status check is forgiven.
    function forgiveAccountStatusCheck(address account) external payable;

    /// @notice Forgives previously deferred account status checks.
    /// @dev Account addresses are removed from the set of addresses for which status checks are deferred. This function can only be called by the currently enabled controller of a given account.
    /// @param accounts An array of addresses of the accounts for which the status checks are forgiven.
    function forgiveAccountsStatusCheck(
        address[] calldata accounts
    ) external payable;

    /// @notice Checks whether the status check is deferred for a given vault.
    /// @dev The vault status check can only be deferred if a batch of items is being executed.
    /// @param vault The address of the vault for which it is checked whether the status check is deferred.
    /// @return A boolean flag that indicates whether the status check is deferred or not.
    function isVaultStatusCheckDeferred(
        address vault
    ) external view returns (bool);

    /// @notice Checks the status of a vault and reverts if it is not valid.
    /// @dev If in a batch, the vault is added to the set of vaults to be checked at the end of the top-level batch (vault status check is considered deferred). This function can only be called by the vault itself.
    function requireVaultStatusCheck() external payable;

    /// @notice Immediately checks the status of a vault if the check had been deferred by it prior to this call. It reverts if status is not valid.
    /// @dev Vault status check is performed on the fly regardless of the current execution context state, but only if the check had been deferred by the vault prior to this call. If vault status check was previously deferred, it is removed from the set.
    /// @param vault The address of the vault to be checked.
    function requireVaultStatusCheckNow(address vault) external payable;

    /// @notice Immediately checks the status of multiple vaults if their checks have been deferred by them prior to this call. It reverts if any of the statuses is not valid.
    /// @dev Vault status checks are performed on the fly regardless of the current execution context state, but only if the check for a vault had been deferred by it prior to this call. If given vault status check was previously deferred, it is removed from the set.
    /// @param vaults An array of addresses of the vaults to be checked.
    function requireVaultsStatusCheckNow(
        address[] calldata vaults
    ) external payable;

    /// @notice Immediately checks the status of all vaults for which the checks were deferred and reverts if any of them is not valid.
    /// @dev Vault status checks are performed on the fly regardless of the current execution context state. The deferred vaults set is cleared.
    function requireAllVaultsStatusCheckNow() external payable;

    /// @notice Forgives previously deferred vault status check.
    /// @dev Vault address is removed from the set of addresses for which status checks are deferred. This function can only be called by the vault itself.
    function forgiveVaultStatusCheck() external payable;

    /// @notice Checks the status of an account and a vault and reverts if it is not valid.
    /// @dev If in a batch, the account and the vault are added to the respective sets of accounts and vaults to be checked at the end of the top-level batch (status checks are considered deferred). Account status check is performed by calling into selected controller vault and passing the array of currently enabled collaterals. If controller is not selected, the account is always considered valid. This function can only be called by the vault itself.
    /// @param account The address of the account to be checked.
    function requireAccountAndVaultStatusCheck(
        address account
    ) external payable;
}<|MERGE_RESOLUTION|>--- conflicted
+++ resolved
@@ -72,11 +72,7 @@
     ) external payable;
 
     /// @notice Sets or unsets an operator for an account.
-<<<<<<< HEAD
-    /// @dev Only the owner of the account can call this function. An operator is an address that can perform operations for an account on behalf of the owner.
-=======
     /// @dev Only the owner or authorized operator of the account can call this function. An operator is an address that can perform actions for an account on behalf of the owner. If it's an operator calling this function, it can only deauthorize ifself.
->>>>>>> 032f3845
     /// @param account The address of the account whose operator is being set or unset.
     /// @param operator The address of the operator that is being authorized or deauthorized.
     /// @param authExpiryTimestamp The timestamp after which the operator is no longer authorized. If less than the current timestamp, the operator is not authorized. If 0 or less than current block.timestamp, the operator is deauthorized. If type(uint40).max, the authorization is only valid for the duration of one block.
