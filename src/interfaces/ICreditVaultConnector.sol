// SPDX-License-Identifier: GPL-2.0-or-later

pragma solidity ^0.8.20;

/// @title ICVC
/// @author Euler Labs (https://www.eulerlabs.com/)
/// @notice This interface defines the methods for the Credit Vault Connector.
interface ICVC {
    /// @notice A struct representing a batch item.
    /// @dev Each batch item represents a single operation to be performed within a checks deferred context.
    struct BatchItem {
        /// @notice The target contract to be called.
        address targetContract;
        /// @notice The account on behalf of which the operation is to be performed. msg.sender must be authorized to act on behalf.
        address onBehalfOfAccount;
        /// @notice The amount of ETH to be forwarded with the call. If the value is type(uint256).max, the whole balance of the CVC contract will be forwarded.
        uint256 value;
        /// @notice The encoded data which is called on the target contract.
        bytes data;
    }

    /// @notice A struct representing the result of a batch item operation.
    /// @dev Used only for simulation purposes.
    struct BatchItemResult {
        /// @notice A boolean indicating whether the operation was successful.
        bool success;
        /// @notice The result of the operation.
        bytes result;
    }

    /// @notice Returns current raw execution context.
    /// @dev When checks in progress, on behalf of account is always address(0).
    /// @return context Current raw execution context.
    function getRawExecutionContext() external view returns (uint256 context);

    /// @notice Returns the current call depth.
    /// @return The current call depth.
    function getCurrentCallDepth() external view returns (uint256);

    /// @notice Returns an account on behalf of which the operation is being executed at the moment and whether the controllerToCheck is an enabled controller for that account.
    /// @dev When checks in progress, on behalf of account is always address(0). When address is zero, the function reverts to protect the consumer from ever relying on the on behalf of account address which is in its default state.
    /// @param controllerToCheck The address of the controller for which it is checked whether it is an enabled controller for the account on behalf of which the operation is being executed at the moment.
    /// @return onBehalfOfAccount An account that has been authenticated and on behalf of which the operation is being executed at the moment.
    /// @return controllerEnabled A boolean value that indicates whether controllerToCheck is an enabled controller for the account on behalf of which the operation is being executed at the moment. Always false if controllerToCheck is address(0).
    function getCurrentOnBehalfOfAccount(
        address controllerToCheck
    ) external view returns (address onBehalfOfAccount, bool controllerEnabled);

    /// @notice Checks if checks are in progress.
    /// @return A boolean indicating whether checks are in progress.
    function areChecksInProgress() external view returns (bool);

    /// @notice Checks if there is an impersonation in progress.
    /// @return A boolean indicating whether an impersonation is in progress.
    function isImpersonationInProgress() external view returns (bool);

    /// @notice Checks if an operator is authenticated.
    /// @return A boolean indicating whether an operator is authenticated.
    function isOperatorAuthenticated() external view returns (bool);

    /// @notice Checks if a simulation is in progress.
    /// @return A boolean indicating whether a simulation is in progress.
    function isSimulationInProgress() external view returns (bool);

    /// @notice Checks whether the specified account and the other account have the same owner.
    /// @dev The function is used to check whether one account is authorized to perform operations on behalf of the other. Accounts are considered to have a common owner if they share the first 19 bytes of their address.
    /// @param account The address of the account that is being checked.
    /// @param otherAccount The address of the other account that is being checked.
    /// @return A boolean flag that indicates whether the accounts have the same owner.
    function haveCommonOwner(
        address account,
        address otherAccount
    ) external pure returns (bool);

    /// @notice Returns the address prefix of the specified account.
    /// @dev The address prefix is the first 19 bytes of the account address.
    /// @param account The address of the account whose address prefix is being retrieved.
    /// @return A uint152 value that represents the address prefix of the account.
    function getAddressPrefix(address account) external pure returns (uint152);

    /// @notice Returns the owner for the specified account.
    /// @dev The function will revert if the owner is not registered. Registration of the owner happens on the initial interaction with the CVC that requires authentication of an owner.
    /// @param account The address of the account whose owner is being retrieved.
    /// @return owner The address of the account owner. An account owner is an EOA/smart contract which address matches the first 19 bytes of the account address.
    function getAccountOwner(address account) external view returns (address);

    /// @notice Returns the last consumed nonce for a given address prefix and nonce namespace.
    /// @dev Each nonce namespace provides 256 bit nonce that has to be used seqentially. There's no requirement to use all the nonces for a given nonce namespace before moving to the next one which allows to use permit messages in a non-sequential manner. A valid nonce value for the permit purposes is considered to be the last consumed nonce value plus one.
    /// @param addressPrefix The address prefix for which the nonce is being retrieved.
    /// @param nonceNamespace The nonce namespace for which the nonce is being retrieved.
    /// @return nonce The last consumed nonce for the given address prefix and nonce namespace.
    function getNonce(
        uint152 addressPrefix,
        uint256 nonceNamespace
    ) external view returns (uint256 nonce);

    /// @notice Returns the bit field for a given address prefix and operator.
    /// @dev The bit field is used to store information about authorized operators for a given address prefix. Each bit in the bit field corresponds to one account belonging to the same owner. If the bit is set, the operator is authorized for the account.
    /// @param addressPrefix The address prefix for which the bit field is being retrieved.
    /// @param operator The address of the operator for which the bit field is being retrieved.
    /// @return accountOperatorAuthorized The bit field for the given address prefix and operator.
    function getOperator(
        uint152 addressPrefix,
        address operator
    ) external view returns (uint256 accountOperatorAuthorized);

    /// @notice Returns information whether given operator has been authorized for the account.
    /// @param account The address of the account whose operator is being checked.
    /// @param operator The address of the operator that is being checked.
    /// @return authorized A boolean value that indicates whether the operator is authorized for the account.
    function isAccountOperatorAuthorized(
        address account,
        address operator
    ) external view returns (bool authorized);

    /// @notice Sets the nonce for a given address prefix and nonce namespace.
<<<<<<< HEAD
    /// @dev This function can only be called by the owner of the address prefix. Each nonce namespace provides 256 bit nonce that has to be used seqentially. There's no requirement to use all the nonces for a given nonce namespace before moving to the next one which enables possibility to use permit messages in a non-sequential manner. To invalidate signed permit messages, set the nonce for a given nonce namespace accordingly. To invalidate all the permit messages for a given nonce namespace, set the nonce to type(uint256).max.
=======
    /// @dev This function can only be called by the owner of the address prefix. Each nonce namespace provides 256 bit nonce that has to be used seqentially. There's no requirement to use all the nonces for a given nonce namespace before moving to the next one which allows to use permit messages in a non-sequential manner. To invalidate signed permit messages, set the nonce for a given nonce namespace accordingly. To invalidate all the permit messages for a given nonce namespace, set the nonce to type(uint).max.
>>>>>>> ac4eee47
    /// @param addressPrefix The address prefix for which the nonce is being set.
    /// @param nonceNamespace The nonce namespace for which the nonce is being set.
    /// @param nonce The new nonce for the given address prefix and nonce namespace.
    function setNonce(
        uint152 addressPrefix,
        uint256 nonceNamespace,
        uint256 nonce
    ) external payable;

    /// @notice Sets the bit field for a given address prefix and operator.
    /// @dev This function can only be called by the owner of the address prefix. Each bit in the bit field corresponds to one account belonging to the same owner. If the bit is set, the operator is authorized for the account.
    /// @param addressPrefix The address prefix for which the bit field is being set.
    /// @param operator The address of the operator for which the bit field is being set.
    /// @param accountOperatorAuthorized The new bit field for the given address prefix and operator.
    function setOperator(
        uint152 addressPrefix,
        address operator,
        uint256 accountOperatorAuthorized
    ) external payable;

    /// @notice Authorizes or deauthorizes an operator for the account.
    /// @dev Only the owner or authorized operator of the account can call this function. An operator is an address that can perform actions for an account on behalf of the owner. If it's an operator calling this function, it can only deauthorize ifself.
    /// @param account The address of the account whose operator is being set or unset.
    /// @param operator The address of the operator that is being installed or uninstalled.
    /// @param authorized A boolean value that indicates whether the operator is being authorized or deauthorized.
    function setAccountOperator(
        address account,
        address operator,
        bool authorized
    ) external payable;

    /// @notice Returns an array of collaterals enabled for an account.
    /// @dev A collateral is a vault for which account's balances are under the control of the currently chosen controller vault.
    /// @param account The address of the account whose collaterals are being queried.
    /// @return An array of addresses that are enabled collaterals for the account.
    function getCollaterals(
        address account
    ) external view returns (address[] memory);

    /// @notice Returns whether a collateral is enabled for an account.
    /// @dev A collateral is a vault for which account's balances are under the control of the currently chosen controller vault.
    /// @param account The address of the account that is being checked.
    /// @param vault The address of the collateral that is being checked.
    /// @return A boolean value that indicates whether the vault is an enabled collateral for the account or not.
    function isCollateralEnabled(
        address account,
        address vault
    ) external view returns (bool);

    /// @notice Enables a collateral for an account.
    /// @dev A collaterals is a vault for which account's balances are under the control of the currently chosen controller vault. Only the owner or an operator of the account can call this function. Account status checks are performed.
    /// @param account The account address for which the collateral is being enabled.
    /// @param vault The address being enabled as a collateral.
    function enableCollateral(address account, address vault) external payable;

    /// @notice Disables a collateral for an account.
    /// @dev A collateral is a vault for which account’s balances are under the control of the currently chosen controller vault. Only the owner or an operator of the account can call this function. Account status checks are performed.
    /// @param account The account address for which the collateral is being disabled.
    /// @param vault The address of a collateral being disabled.
    function disableCollateral(address account, address vault) external payable;

    /// @notice Returns an array of enabled controllers for an account.
    /// @dev A controller is a vault that has been chosen for an account to have special control over account's balances in the enabled collaterals vaults. A user can have multiple controllers during a call execution, but at most one can be selected when the account status check is performed.
    /// @param account The address of the account whose controllers are being queried.
    /// @return An array of addresses that are the enabled controllers for the account.
    function getControllers(
        address account
    ) external view returns (address[] memory);

    /// @notice Returns whether a controller is enabled for an account.
    /// @dev A controller is a vault that has been chosen for an account to have special control over account’s balances in the enabled collaterals vaults.
    /// @param account The address of the account that is being checked.
    /// @param vault The address of the controller that is being checked.
    /// @return A boolean value that indicates whether the vault is enabled controller for the account or not.
    function isControllerEnabled(
        address account,
        address vault
    ) external view returns (bool);

    /// @notice Enables a controller for an account.
    /// @dev A controller is a vault that has been chosen for an account to have special control over account’s balances in the enabled collaterals vaults. Only the owner or an operator of the account can call this function. Account status checks are performed.
    /// @param account The address for which the controller is being enabled.
    /// @param vault The address of the controller being enabled.
    function enableController(address account, address vault) external payable;

    /// @notice Disables a controller for an account.
    /// @dev A controller is a vault that has been chosen for an account to have special control over account’s balances in the enabled collaterals vaults. Only the vault itself can call this function. Account status checks are performed.
    /// @param account The address for which the calling controller is being disabled.
    function disableController(address account) external payable;

    /// @notice Executes signed arbitrary data by self-calling into the CVC.
    /// @dev Low-level call function is used to execute the arbitrary data signed by the owner or the operator on the CVC contract. During that call, CVC becomes msg.sender.
    /// @param signer The address signing the permit message (ECDSA) or verifying the permit message signature (ERC-1271). It's also the owner or the operator of all the accounts for which authentication will be needed during the execution of the arbitrary data call.
    /// @param nonceNamespace The nonce namespace for which the nonce is being used.
    /// @param nonce The nonce for the given account and nonce namespace. A valid nonce value is considered to be the last consumed nonce value plus one.
    /// @param deadline The timestamp after which the permit is considered expired.
    /// @param value The amount of ETH to be forwarded with the call. If the value is type(uint256).max, the whole balance of the CVC contract will be forwarded.
    /// @param data The encoded data which is self-called on the CVC contract.
    /// @param signature The signature of the data signed by the signer.
    function permit(
        address signer,
        uint256 nonceNamespace,
        uint256 nonce,
        uint256 deadline,
        uint256 value,
        bytes calldata data,
        bytes calldata signature
    ) external payable;

    /// @notice Calls back into the msg.sender with the context set as per data encoded.
    /// @dev This function defers the account and vault status checks (it's a checks-deferrable call) and increases the call depth for the duration of the call. If the initiall call depth is 0, the account and vault status checks are performed after the call.
    /// @dev This function can be used to defer account and vault status checks by providing calldata and the context with which the msg.sender will be called back.
    /// @param onBehalfOfAccount The address of the account which will be set in the context. It assumes the msg.sender has authenticated the account themselves.
    /// @param value The amount of ETH to be forwarded with the call. If the value is type(uint256).max, the whole balance of the CVC contract will be forwarded.
    /// @param data The encoded data which is called on the msg.sender
    /// @return result The result of the call.
    function callback(
        address onBehalfOfAccount,
        uint256 value,
        bytes calldata data
    ) external payable returns (bytes memory result);

    /// @notice Calls into a target contract as per data encoded.
    /// @dev This function defers the account and vault status checks (it's a checks-deferrable call) and increases the call depth for the duration of the call. If the initiall call depth is 0, the account and vault status checks are performed after the call.
    /// @dev This function can be used to interact with any contract while checks deferred. Only the owner or an operator of the account can call this function.
    /// @param targetContract The address of the contract to be called.
    /// @param onBehalfOfAccount The address of the account for which it is checked whether msg.sender is authorized to act on behalf.
    /// @param value The amount of ETH to be forwarded with the call. If the value is type(uint256).max, the whole balance of the CVC contract will be forwarded.
    /// @param data The encoded data which is called on the target contract.
    /// @return result The result of the call.
    function call(
        address targetContract,
        address onBehalfOfAccount,
        uint256 value,
        bytes calldata data
    ) external payable returns (bytes memory result);

    /// @notice For a given account, calls into one of the enabled collateral vaults from the currently enabled controller vault as per data encoded.
    /// @dev This function defers the account and vault status checks (it's a checks-deferrable call) and increases the call depth for the duration of the call. If the initiall call depth is 0, the account and vault status checks are performed after the call.
    /// @dev This function can be used to interact with any contract while checks deferred as long as the contract is enabled as a collateral of the account and the msg.sender is the only enabled controller of the account.
    /// @param targetCollateral The collateral address to be called.
    /// @param onBehalfOfAccount The address of the account for which it is checked whether msg.sender is authorized to act on behalf.
    /// @param value The amount of ETH to be forwarded with the call. If the value is type(uint256).max, the whole balance of the CVC contract will be forwarded.
    /// @param data The encoded data which is called on the target contract.
    /// @return result The result of the call.
    function impersonate(
        address targetCollateral,
        address onBehalfOfAccount,
        uint256 value,
        bytes calldata data
    ) external payable returns (bytes memory result);

    /// @notice Executes multiple calls into the target contracts while checks deferred as per batch items provided.
    /// @dev This function defers the account and vault status checks (it's a checks-deferrable call) and increases the call depth for the duration of the calls. If the initiall call depth is 0, the account and vault status checks are performed after the calls.
    /// @param items An array of batch items to be executed.
    function batch(BatchItem[] calldata items) external payable;

    /// @notice Executes multiple calls into the target contracts while checks deferred as per batch items provided.
    /// @dev This function always reverts as it's only used for simulation purposes. This function cannot be called within a checks-deferrable call.
    /// @param items An array of batch items to be executed.
    function batchRevert(BatchItem[] calldata items) external payable;

    /// @notice Executes multiple calls into the target contracts while checks deferred as per batch items provided.
    /// @dev This function does not modify state and should only be used for simulation purposes. This function cannot be called within a checks-deferrable call.
    /// @param items An array of batch items to be executed.
    /// @return batchItemsResult An array of batch item results for each item.
    /// @return accountsStatusResult An array of account status results for each account.
    /// @return vaultsStatusResult An array of vault status results for each vault.
    function batchSimulation(
        BatchItem[] calldata items
    )
        external
        payable
        returns (
            BatchItemResult[] memory batchItemsResult,
            BatchItemResult[] memory accountsStatusResult,
            BatchItemResult[] memory vaultsStatusResult
        );

    /// @notice Checks whether the status check is deferred for a given account.
    /// @param account The address of the account for which it is checked whether the status check is deferred.
    /// @return A boolean flag that indicates whether the status check is deferred or not.
    function isAccountStatusCheckDeferred(
        address account
    ) external view returns (bool);

    /// @notice Checks the status of an account and reverts if it is not valid.
    /// @dev If checks deferred, the account is added to the set of accounts to be checked at the end of the top-level checks-deferrable call. Account status check is performed by calling into the selected controller vault and passing the array of currently enabled collaterals. If controller is not selected, the account is always considered valid.
    /// @param account The address of the account to be checked.
    function requireAccountStatusCheck(address account) external payable;

    /// @notice Immediately checks the status of an account and reverts if it is not valid.
    /// @dev Account status check is performed on the fly regardless of the current execution context state. If account status check was previously deferred, it is removed from the set. If controller is not selected, the account is always considered valid.
    /// @param account The address of the account to be checked.
    function requireAccountStatusCheckNow(address account) external payable;

    /// @notice Immediately checks the status of all the accounts for which the checks were deferred and reverts if any of them is not valid.
    /// @dev Account status checks are performed on the fly regardless of the current execution context state. The deferred accounts set is cleared. If controller is not selected for a given, the account is always considered valid.
    function requireAllAccountsStatusCheckNow() external payable;

    /// @notice Forgives previously deferred account status check.
    /// @dev Account address is removed from the set of addresses for which status checks are deferred. This function can only be called by the currently enabled controller of a given account. Depending on the vault implementation, may be needed in the liquidation flow.
    /// @param account The address of the account for which the status check is forgiven.
    function forgiveAccountStatusCheck(address account) external payable;

    /// @notice Checks whether the status check is deferred for a given vault.
    /// @param vault The address of the vault for which it is checked whether the status check is deferred.
    /// @return A boolean flag that indicates whether the status check is deferred or not.
    function isVaultStatusCheckDeferred(
        address vault
    ) external view returns (bool);

    /// @notice Checks the status of a vault and reverts if it is not valid.
    /// @dev If checks deferred, the vault is added to the set of vaults to be checked at the end of the top-level checks-deferrable call. This function can only be called by the vault itself.
    function requireVaultStatusCheck() external payable;

    /// @notice Immediately checks the status of a vault. It reverts if status is not valid.
    /// @dev Vault status check is performed on the fly regardless of the current execution context state. If vault status check was previously deferred, it is removed from the set. This function can only be called by the vault itself. If checking the vault status is a two-step process, i.e. the vault requires its prior state snapshot, this function should be called after the snapshot is taken and the vault should handle the situation when the snapshot is not available then calling this function.
    function requireVaultStatusCheckNow() external payable;

    /// @notice Immediately checks the status of all vaults for which the checks were deferred and reverts if any of them is not valid.
    /// @dev Vault status checks are performed on the fly regardless of the current execution context state. The deferred vaults set is cleared.
    function requireAllVaultsStatusCheckNow() external payable;

    /// @notice Forgives previously deferred vault status check.
    /// @dev Vault address is removed from the set of addresses for which status checks are deferred. This function can only be called by the vault itself.
    function forgiveVaultStatusCheck() external payable;

    /// @notice Checks the status of an account and a vault and reverts if it is not valid.
    /// @dev If checks deferred, the account and the vault are added to the respective sets of accounts and vaults to be checked at the end of the top-level checks-deferrable call. Account status check is performed by calling into selected controller vault and passing the array of currently enabled collaterals. If controller is not selected, the account is always considered valid. This function can only be called by the vault itself.
    /// @param account The address of the account to be checked.
    function requireAccountAndVaultStatusCheck(
        address account
    ) external payable;
}<|MERGE_RESOLUTION|>--- conflicted
+++ resolved
@@ -114,11 +114,7 @@
     ) external view returns (bool authorized);
 
     /// @notice Sets the nonce for a given address prefix and nonce namespace.
-<<<<<<< HEAD
-    /// @dev This function can only be called by the owner of the address prefix. Each nonce namespace provides 256 bit nonce that has to be used seqentially. There's no requirement to use all the nonces for a given nonce namespace before moving to the next one which enables possibility to use permit messages in a non-sequential manner. To invalidate signed permit messages, set the nonce for a given nonce namespace accordingly. To invalidate all the permit messages for a given nonce namespace, set the nonce to type(uint256).max.
-=======
     /// @dev This function can only be called by the owner of the address prefix. Each nonce namespace provides 256 bit nonce that has to be used seqentially. There's no requirement to use all the nonces for a given nonce namespace before moving to the next one which allows to use permit messages in a non-sequential manner. To invalidate signed permit messages, set the nonce for a given nonce namespace accordingly. To invalidate all the permit messages for a given nonce namespace, set the nonce to type(uint).max.
->>>>>>> ac4eee47
     /// @param addressPrefix The address prefix for which the nonce is being set.
     /// @param nonceNamespace The nonce namespace for which the nonce is being set.
     /// @param nonce The new nonce for the given address prefix and nonce namespace.
