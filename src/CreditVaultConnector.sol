--- conflicted
+++ resolved
@@ -75,11 +75,7 @@
     mapping(uint152 addressPrefix => mapping(uint256 nonceNamespace => uint256 nonce))
         internal nonceLookup;
 
-<<<<<<< HEAD
-    mapping(uint152 addressPrefix => mapping(address operator => uint256 accountOperatorAuthorized))
-=======
-    mapping(uint152 addressPrefix => mapping(address operator => uint operatorBitField))
->>>>>>> ac4eee47
+    mapping(uint152 addressPrefix => mapping(address operator => uint256 operatorBitField))
         internal operatorLookup;
 
     ///////////////////////////////////////////////////////////////////////////////////////////////
@@ -296,11 +292,7 @@
     function getOperator(
         uint152 addressPrefix,
         address operator
-<<<<<<< HEAD
-    ) external view returns (uint256 accountOperatorAuthorized) {
-=======
-    ) external view returns (uint) {
->>>>>>> ac4eee47
+    ) external view returns (uint256) {
         return operatorLookup[addressPrefix][operator];
     }
 
@@ -330,11 +322,7 @@
     function setOperator(
         uint152 addressPrefix,
         address operator,
-<<<<<<< HEAD
-        uint256 accountOperatorAuthorized
-=======
-        uint operatorBitField
->>>>>>> ac4eee47
+        uint256 operatorBitField
     ) public payable virtual onlyOwner(addressPrefix) {
         // if CVC is msg.sender (during the self-call in the permit() function), the owner address will
         // be taken from the storage which must be storing the correct owner address
@@ -391,25 +379,13 @@
         }
 
         uint152 addressPrefix = getAddressPrefixInternal(account);
-<<<<<<< HEAD
         uint256 bitMask = 1 << (uint160(owner) ^ uint160(account));
-        uint256 oldAccountOperatorAuthorized = operatorLookup[addressPrefix][
-            operator
-        ];
-        uint256 newAccountOperatorAuthorized = authorized
-            ? oldAccountOperatorAuthorized | bitMask
-            : oldAccountOperatorAuthorized & ~bitMask;
-
-        if (oldAccountOperatorAuthorized == newAccountOperatorAuthorized) {
-=======
-        uint bitMask = 1 << (uint160(owner) ^ uint160(account));
-        uint oldOperatorBitField = operatorLookup[addressPrefix][operator];
-        uint newOperatorBitField = authorized
+        uint256 oldOperatorBitField = operatorLookup[addressPrefix][operator];
+        uint256 newOperatorBitField = authorized
             ? oldOperatorBitField | bitMask
             : oldOperatorBitField & ~bitMask;
 
         if (oldOperatorBitField == newOperatorBitField) {
->>>>>>> ac4eee47
             revert CVC_InvalidOperatorStatus();
         } else {
             operatorLookup[addressPrefix][operator] = newOperatorBitField;
