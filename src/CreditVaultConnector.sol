// SPDX-License-Identifier: GPL-2.0-or-later

pragma solidity ^0.8.20;

import "./Set.sol";
import "./Events.sol";
import "./Errors.sol";
import "./TransientStorage.sol";
import "./interfaces/ICreditVaultConnector.sol";
import "./interfaces/ICreditVault.sol";
import "./interfaces/IERC1271.sol";

/// @title CreditVaultConnector
/// @author Euler Labs (https://www.eulerlabs.com/)
/// @notice This contract implements the Credit Vault Connector.
contract CreditVaultConnector is Events, Errors, TransientStorage, ICVC {
    using ExecutionContext for EC;
    using Set for SetStorage;

    ///////////////////////////////////////////////////////////////////////////////////////////////
    //                                       CONSTANTS                                           //
    ///////////////////////////////////////////////////////////////////////////////////////////////

    string public constant name = "Credit Vault Connector";
    string public constant version = "1";

    bytes32 public constant PERMIT_TYPEHASH =
        keccak256(
            "Permit(address signer,uint nonceNamespace,uint nonce,uint deadline,uint value,bytes data)"
        );

    bytes32 internal constant TYPE_HASH =
        keccak256(
            "EIP712Domain(string name,string version,uint256 chainId,address verifyingContract)"
        );

    bytes32 internal constant HASHED_NAME = keccak256(bytes(name));
    bytes32 internal constant HASHED_VERSION = keccak256(bytes(version));

    address internal constant ERC1820_REGISTRY =
        0x1820a4B7618BdE71Dce8cdc73aAB6C95905faD24;

    uint256 internal immutable CACHED_CHAIN_ID;
    bytes32 internal immutable CACHED_DOMAIN_SEPARATOR;

    ///////////////////////////////////////////////////////////////////////////////////////////////
    //                                        STORAGE                                            //
    ///////////////////////////////////////////////////////////////////////////////////////////////

    mapping(address account => SetStorage) internal accountCollaterals;
    mapping(address account => SetStorage) internal accountControllers;

    // CVC implements controller isolation, meaning that unless in transient state, only one controller per account can
    // be enabled. However, this can lead to a suboptimal user experience. In the event a user wants to have multiple
    // controllers enabled, a separate wallet must be created and funded. Although there is nothing wrong with having
    // many accounts within the same wallet, this can be a bad experience. In order to improve on this, CVC supports
    // the concept of an owner that owns 256 accounts within CVC.

    // Every Ethereum address has 256 accounts in the CVC (including the primary account - called the owner).
    // Each account has an account ID from 0-255, where 0 is the owner account's ID. In order to compute the account
    // addresses, the account ID is treated as a uint and XORed (exclusive ORed) with the Ethereum address.
    // In order to record the owner of a group of 256 accounts, the CVC uses a definition of a address prefix.
    // An address prefix is a part of an address having the first 19 bytes common with any of the 256 account
    // addresses belonging to the same group.
    // account/152 -> prefix/152
    // To get an address prefix for the account, it's enough to take the account address and right shift it by 8 bits.

    // Yes, this reduces the security of addresses by 8 bits, but creating multiple addresses in the wallet also reduces
    // security: if somebody is trying to brute-force one of user's N>1 private keys, they have N times as many chances
    // of succeeding per guess. It has to be admitted that the CVC model is weaker because finding a private key for
    // an owner gives access to all accounts, but there is still a very comfortable security margin.

    mapping(uint152 addressPrefix => address owner) internal ownerLookup;

    mapping(uint152 addressPrefix => mapping(uint nonceNamespace => uint nonce))
        internal nonceLookup;

    mapping(uint152 addressPrefix => mapping(address operator => uint operatorBitField))
        internal operatorLookup;

    ///////////////////////////////////////////////////////////////////////////////////////////////
    //                                CONSTRUCTOR, FALLBACKS                                     //
    ///////////////////////////////////////////////////////////////////////////////////////////////

<<<<<<< HEAD
=======
    event OwnerRegistered(uint152 indexed addressPrefix, address indexed owner);
    event NonceUsed(uint152 indexed addressPrefix, uint nonce);
    event OperatorStatus(
        uint152 indexed addressPrefix,
        address indexed operator,
        uint operatorBitField
    );
    event CollateralStatus(
        address indexed account,
        address indexed collateral,
        bool enabled
    );
    event ControllerStatus(
        address indexed account,
        address indexed controller,
        bool enabled
    );
    event CallWithContext(
        address indexed caller,
        address indexed targetContract,
        address indexed onBehalfOfAccount,
        bytes4 selector
    );

    ///////////////////////////////////////////////////////////////////////////////////////////////
    //                                         ERRORS                                            //
    ///////////////////////////////////////////////////////////////////////////////////////////////

    error CVC_NotAuthorized();
    error CVC_AccountOwnerNotRegistered();
    error CVC_OnBehalfOfAccountNotAuthenticated();
    error CVC_InvalidNonce();
    error CVC_InvalidAddress();
    error CVC_InvalidTimestamp();
    error CVC_InvalidValue();
    error CVC_InvalidData();
    error CVC_ChecksReentrancy();
    error CVC_ImpersonateReentrancy();
    error CVC_ControllerViolation();
    error CVC_RevertedBatchResult(
        BatchItemResult[] batchItemsResult,
        BatchItemResult[] accountsStatusResult,
        BatchItemResult[] vaultsStatusResult
    );
    error CVC_BatchPanic();
    error CVC_EmptyError();

>>>>>>> c73305a2
    constructor() {
        CACHED_CHAIN_ID = block.chainid;
        CACHED_DOMAIN_SEPARATOR = calculateDomainSeparator();
    }

    receive() external payable {}

    ///////////////////////////////////////////////////////////////////////////////////////////////
    //                                       MODIFIERS                                           //
    ///////////////////////////////////////////////////////////////////////////////////////////////

    /// @notice A modifier that allows only the address recorded as an owner of the address prefix to call the function.
    /// @dev The owner of an address prefix is an address that matches the address that has previously been recorded (or will be) as an owner in the ownerLookup. In case of the self-call in the permit() function, the CVC address becomes msg.sender hence the "true" caller address (that is permit message signer) is taken from the execution context.
    /// @param addressPrefix The address prefix for which it is checked whether the caller is the owner.
    modifier onlyOwner(uint152 addressPrefix) virtual {
        {
            // calculate a phantom address from the address prefix which can be used as an input to internal functions
            address account = address(uint160(addressPrefix) << 8);

            // CVC can only be msg.sender during the self-call in the permit() function. in that case,
            // the "true" sender address (that is the permit message signer) is taken from the execution context
            address msgSender = address(this) == msg.sender
                ? executionContext.getOnBehalfOfAccount()
                : msg.sender;

            if (haveCommonOwnerInternal(account, msgSender)) {
                address owner = getAccountOwnerInternal(account);

                if (owner == address(0)) {
                    setAccountOwnerInternal(account, msgSender);
                } else if (owner != msgSender) {
                    revert CVC_NotAuthorized();
                }
            } else {
                revert CVC_NotAuthorized();
            }
        }

        _;
    }

    /// @notice A modifier that allows only the owner or an operator of the account to call the function.
    /// @dev The owner of an account is an address that matches first 19 bytes of the account address and has been recorded (or will be) as an owner in the ownerLookup. An operator of an account is an address that has been authorized by the owner of an account to perform operations on behalf of the owner. In case of the self-call in the permit() function, the CVC address becomes msg.sender hence the "true" caller address (that is permit message signer) is taken from the execution context.
    /// @param account The address of the account for which it is checked whether the caller is the owner or an operator.
    modifier onlyOwnerOrOperator(address account) virtual {
        {
            // CVC can only be msg.sender during the self-call in the permit() function. in that case,
            // the "true" sender address (that is the permit message signer) is taken from the execution context
            address msgSender = address(this) == msg.sender
                ? executionContext.getOnBehalfOfAccount()
                : msg.sender;

            if (haveCommonOwnerInternal(account, msgSender)) {
                address owner = getAccountOwnerInternal(account);

                if (owner == address(0)) {
                    setAccountOwnerInternal(account, msgSender);
                } else if (owner != msgSender) {
                    revert CVC_NotAuthorized();
                }
            } else if (
                !isAccountOperatorAuthorizedInternal(account, msgSender)
            ) {
                revert CVC_NotAuthorized();
            }
        }

        _;
    }

    /// @notice A modifier checks whether msg.sender is the only controller for the account.
    modifier onlyController(address account) {
        {
            uint numOfControllers = accountControllers[account].numElements;
            address controller = accountControllers[account].firstElement;

            if (numOfControllers != 1) {
                revert CVC_ControllerViolation();
            }

            if (controller != msg.sender) {
                revert CVC_NotAuthorized();
            }
        }

        _;
    }

    /// @notice A modifier that verifies whether account or vault status checks are reentered as well as checks for impersonate reentrancy.
    modifier nonReentrant() {
        {
            EC context = executionContext;

            if (context.areChecksInProgress()) {
                revert CVC_ChecksReentrancy();
            }

            if (context.isImpersonationInProgress()) {
                revert CVC_ImpersonateReentrancy();
            }
        }

        _;
    }

    /// @notice A modifier that verifies whether account or vault status checks are reentered and sets the lock.
    modifier nonReentrantChecks() virtual {
        EC contextCache = executionContext;

        if (contextCache.areChecksInProgress()) {
            revert CVC_ChecksReentrancy();
        }

        executionContext = contextCache
            .setChecksInProgress()
            .setOnBehalfOfAccount(address(0));

        _;

        executionContext = contextCache;
    }

    ///////////////////////////////////////////////////////////////////////////////////////////////
    //                                   PUBLIC FUNCTIONS                                        //
    ///////////////////////////////////////////////////////////////////////////////////////////////

    // Execution internals

    /// @inheritdoc ICVC
    function getRawExecutionContext() external view returns (uint context) {
        context = EC.unwrap(executionContext);
    }

    /// @inheritdoc ICVC
    function getCurrentCallDepth() external view returns (uint) {
        return executionContext.getCallDepth();
    }

    /// @inheritdoc ICVC
    function getCurrentOnBehalfOfAccount(
        address controllerToCheck
    ) public view returns (address onBehalfOfAccount, bool controllerEnabled) {
        onBehalfOfAccount = executionContext.getOnBehalfOfAccount();

        // for safety, revert if no account has been auhenticated
        if (onBehalfOfAccount == address(0)) {
            revert CVC_OnBehalfOfAccountNotAuthenticated();
        }

        controllerEnabled = controllerToCheck == address(0)
            ? false
            : accountControllers[onBehalfOfAccount].contains(controllerToCheck);
    }

    /// @inheritdoc ICVC
    function areChecksInProgress() external view returns (bool) {
        return executionContext.areChecksInProgress();
    }

    /// @inheritdoc ICVC
    function isImpersonationInProgress() external view returns (bool) {
        return executionContext.isImpersonationInProgress();
    }

    /// @inheritdoc ICVC
    function isOperatorAuthenticated() external view returns (bool) {
        return executionContext.isOperatorAuthenticated();
    }

    /// @inheritdoc ICVC
    function isSimulationInProgress() external view returns (bool) {
        return executionContext.isSimulationInProgress();
    }

    // Owners and operators

    /// @inheritdoc ICVC
    function haveCommonOwner(
        address account,
        address otherAccount
    ) external pure returns (bool) {
        return haveCommonOwnerInternal(account, otherAccount);
    }

    /// @inheritdoc ICVC
    function getAddressPrefix(address account) external pure returns (uint152) {
        return getAddressPrefixInternal(account);
    }

    /// @inheritdoc ICVC
    function getAccountOwner(
        address account
    ) external view returns (address owner) {
        owner = getAccountOwnerInternal(account);

        if (owner == address(0)) revert CVC_AccountOwnerNotRegistered();
    }

    /// @inheritdoc ICVC
    function getNonce(
        uint152 addressPrefix,
        uint nonceNamespace
    ) external view returns (uint) {
        return nonceLookup[addressPrefix][nonceNamespace];
    }

    /// @inheritdoc ICVC
    function getOperator(
        uint152 addressPrefix,
        address operator
    ) external view returns (uint) {
        return operatorLookup[addressPrefix][operator];
    }

    /// @inheritdoc ICVC
    function isAccountOperatorAuthorized(
        address account,
        address operator
    ) external view returns (bool) {
        return isAccountOperatorAuthorizedInternal(account, operator);
    }

    /// @inheritdoc ICVC
    function setNonce(
        uint152 addressPrefix,
        uint nonceNamespace,
        uint nonce
    ) public payable virtual onlyOwner(addressPrefix) {
        if (nonceLookup[addressPrefix][nonceNamespace] >= nonce) {
            revert CVC_InvalidNonce();
        }

        nonceLookup[addressPrefix][nonceNamespace] = nonce;
        emit NonceUsed(addressPrefix, nonce);
    }

    /// @inheritdoc ICVC
    function setOperator(
        uint152 addressPrefix,
        address operator,
        uint operatorBitField
    ) public payable virtual onlyOwner(addressPrefix) {
        // if CVC is msg.sender (during the self-call in the permit() function), the owner address will
        // be taken from the storage which must be storing the correct owner address
        address owner = address(this) == msg.sender
            ? ownerLookup[addressPrefix]
            : msg.sender;

        // the operator can neither be zero address nor can belong to one of 256 accounts of the owner
        if (
            operator == address(0) || haveCommonOwnerInternal(owner, operator)
        ) {
            revert CVC_InvalidAddress();
        }

<<<<<<< HEAD
        if (
            operatorLookup[addressPrefix][operator] == accountOperatorAuthorized
        ) {
            revert CVC_InvalidOperatorStatus();
        } else {
            operatorLookup[addressPrefix][operator] = accountOperatorAuthorized;
=======
        if (operatorLookup[addressPrefix][operator] != operatorBitField) {
            operatorLookup[addressPrefix][operator] = operatorBitField;
>>>>>>> c73305a2

            emit OperatorStatus(addressPrefix, operator, operatorBitField);
        }
    }

    /// @inheritdoc ICVC
    function setAccountOperator(
        address account,
        address operator,
        bool authorized
    ) public payable virtual onlyOwnerOrOperator(account) {
        // if CVC is msg.sender (during the self-call in the permit() function), it won't have the common owner
        // with the account as it would mean that the CVC itself signed the ERC-1271 message which is not
        // possible. hence in that case, the owner address will be taken from the storage which
        // must be storing the correct owner address
        address owner = haveCommonOwnerInternal(account, msg.sender)
            ? msg.sender
            : getAccountOwnerInternal(account);

        // if CVC is msg.sender (during the self-call in the permit() function), it acts as if it
        // was an owner, meaning it can authorize and deauthorize operators as per signed data.
        // if it's an operator calling, it can only make changes for itself hence must be equal to msg.sender
        if (
            owner != msg.sender &&
            operator != msg.sender &&
            address(this) != msg.sender
        ) {
            revert CVC_NotAuthorized();
        }

        // the operator can neither be zero address nor can belong to one of 256 accounts of the owner
        if (
            operator == address(0) || haveCommonOwnerInternal(owner, operator)
        ) {
            revert CVC_InvalidAddress();
        }

        uint152 addressPrefix = getAddressPrefixInternal(account);
        uint bitMask = 1 << (uint160(owner) ^ uint160(account));
<<<<<<< HEAD
        uint oldAccountOperatorAuthorized = operatorLookup[addressPrefix][
            operator
        ];
        uint newAccountOperatorAuthorized = authorized
            ? oldAccountOperatorAuthorized | bitMask
            : oldAccountOperatorAuthorized & ~bitMask;

        if (oldAccountOperatorAuthorized == newAccountOperatorAuthorized) {
            revert CVC_InvalidOperatorStatus();
        } else {
            operatorLookup[addressPrefix][
                operator
            ] = newAccountOperatorAuthorized;

            emit OperatorStatus(
                addressPrefix,
                operator,
                newAccountOperatorAuthorized
            );
=======
        uint oldOperatorBitField = operatorLookup[addressPrefix][operator];
        uint newOperatorBitField = authorized
            ? oldOperatorBitField | bitMask
            : oldOperatorBitField & ~bitMask;

        if (oldOperatorBitField != newOperatorBitField) {
            operatorLookup[addressPrefix][operator] = newOperatorBitField;

            emit OperatorStatus(addressPrefix, operator, newOperatorBitField);
>>>>>>> c73305a2
        }
    }

    // Collaterals management

    /// @inheritdoc ICVC
    function getCollaterals(
        address account
    ) external view returns (address[] memory) {
        return accountCollaterals[account].get();
    }

    /// @inheritdoc ICVC
    function isCollateralEnabled(
        address account,
        address vault
    ) external view returns (bool) {
        return accountCollaterals[account].contains(vault);
    }

    /// @inheritdoc ICVC
    function enableCollateral(
        address account,
        address vault
    ) public payable virtual nonReentrant onlyOwnerOrOperator(account) {
        if (vault == address(this)) revert CVC_InvalidAddress();

        if (accountCollaterals[account].insert(vault)) {
            emit CollateralStatus(account, vault, true);
        }
        requireAccountStatusCheck(account);
    }

    /// @inheritdoc ICVC
    function disableCollateral(
        address account,
        address vault
    ) public payable virtual nonReentrant onlyOwnerOrOperator(account) {
        if (accountCollaterals[account].remove(vault)) {
            emit CollateralStatus(account, vault, false);
        }
        requireAccountStatusCheck(account);
    }

    // Controllers management

    /// @inheritdoc ICVC
    function getControllers(
        address account
    ) external view returns (address[] memory) {
        return accountControllers[account].get();
    }

    /// @inheritdoc ICVC
    function isControllerEnabled(
        address account,
        address vault
    ) external view returns (bool) {
        return accountControllers[account].contains(vault);
    }

    /// @inheritdoc ICVC
    function enableController(
        address account,
        address vault
    ) public payable virtual nonReentrant onlyOwnerOrOperator(account) {
        if (vault == address(this)) revert CVC_InvalidAddress();

        if (accountControllers[account].insert(vault)) {
            emit ControllerStatus(account, vault, true);
        }
        requireAccountStatusCheck(account);
    }

    /// @inheritdoc ICVC
    function disableController(
        address account
    ) public payable virtual nonReentrant {
        if (accountControllers[account].remove(msg.sender)) {
            emit ControllerStatus(account, msg.sender, false);
        }
        requireAccountStatusCheck(account);
    }

    // Permit

    /// @inheritdoc ICVC
    function permit(
        address signer,
        uint nonceNamespace,
        uint nonce,
        uint deadline,
        uint value,
        bytes calldata data,
        bytes calldata signature
    ) public payable virtual nonReentrant {
        uint152 addressPrefix = getAddressPrefixInternal(signer);

        if (signer == address(0) || !isSignerValid(signer)) {
            revert CVC_InvalidAddress();
        }

        if (
            nonce == type(uint256).max ||
            ++nonceLookup[addressPrefix][nonceNamespace] != nonce
        ) {
            revert CVC_InvalidNonce();
        }

        if (deadline < block.timestamp) {
            revert CVC_InvalidTimestamp();
        }

        if (data.length == 0) {
            revert CVC_InvalidData();
        }

        bytes32 permitHash = getPermitHash(
            signer,
            nonceNamespace,
            nonce,
            deadline,
            value,
            data
        );

        if (
            signer != recoverECDSASigner(permitHash, signature) &&
            !isValidERC1271Signature(signer, permitHash, signature)
        ) {
            revert CVC_NotAuthorized();
        }

        emit NonceUsed(addressPrefix, nonce);

        // CVC address becomes msg.sender for the duration this self-call
        (bool success, bytes memory result) = callWithContextInternal(
            address(this),
            signer,
            value,
            data
        );

        if (!success) {
            revertBytes(result);
        }
    }

    // Calls forwarding

    /// @inheritdoc ICVC
    function callback(
        address onBehalfOfAccount,
        uint value,
        bytes calldata data
    ) public payable virtual nonReentrant returns (bytes memory result) {
        // cannot be called within the self-call of the permit()
        if (address(this) == msg.sender) {
            revert CVC_NotAuthorized();
        }

        EC contextCache = executionContext;
        executionContext = contextCache.increaseCallDepth();

        // call back into the msg.sender with the context set
        bool success;
        (success, result) = callWithContextInternal(
            msg.sender,
            onBehalfOfAccount,
            value,
            data
        );

        if (!success) {
            revertBytes(result);
        }

        restoreExecutionContext(contextCache);
    }

    /// @inheritdoc ICVC
    function call(
        address targetContract,
        address onBehalfOfAccount,
        uint value,
        bytes calldata data
    ) public payable virtual nonReentrant returns (bytes memory result) {
        if (address(this) == targetContract || msg.sender == targetContract) {
            revert CVC_InvalidAddress();
        }

        EC contextCache = executionContext;
        executionContext = contextCache.increaseCallDepth();

        bool success;
        (success, result) = callInternal(
            targetContract,
            onBehalfOfAccount,
            value,
            data
        );

        if (!success) {
            revertBytes(result);
        }

        restoreExecutionContext(contextCache);
    }

    /// @inheritdoc ICVC
    function impersonate(
        address targetCollateral,
        address onBehalfOfAccount,
        uint value,
        bytes calldata data
    ) public payable virtual nonReentrant returns (bytes memory result) {
        if (
            address(this) == targetCollateral || msg.sender == targetCollateral
        ) {
            revert CVC_InvalidAddress();
        }

        EC contextCache = executionContext;
        executionContext = contextCache
            .increaseCallDepth()
            .setImpersonationInProgress();

        bool success;
        (success, result) = impersonateInternal(
            targetCollateral,
            onBehalfOfAccount,
            value,
            data
        );

        if (!success) {
            revertBytes(result);
        }

        restoreExecutionContext(contextCache);
    }

    /// @inheritdoc ICVC
    function batch(
        BatchItem[] calldata items
    ) public payable virtual nonReentrant {
        EC contextCache = executionContext;
        executionContext = contextCache.increaseCallDepth();

        batchInternal(items);

        restoreExecutionContext(contextCache);
    }

    // Simulations

    /// @inheritdoc ICVC
    function batchRevert(
        BatchItem[] calldata items
    ) public payable virtual nonReentrant {
        BatchItemResult[] memory batchItemsResult;
        BatchItemResult[] memory accountsStatusResult;
        BatchItemResult[] memory vaultsStatusResult;

        EC contextCache = executionContext;

        if (contextCache.areChecksDeferred()) {
            revert CVC_SimulationBatchNested();
        }

        executionContext = contextCache
            .increaseCallDepth()
            .setSimulationInProgress();

        batchItemsResult = batchInternalWithResult(items);

        executionContext = contextCache.setChecksInProgress();

        accountsStatusResult = checkStatusAllWithResult(SetType.Account);
        vaultsStatusResult = checkStatusAllWithResult(SetType.Vault);

        executionContext = contextCache;

        revert CVC_RevertedBatchResult(
            batchItemsResult,
            accountsStatusResult,
            vaultsStatusResult
        );
    }

    /// @inheritdoc ICVC
    function batchSimulation(
        BatchItem[] calldata items
    )
        public
        payable
        virtual
        returns (
            BatchItemResult[] memory batchItemsResult,
            BatchItemResult[] memory accountsStatusResult,
            BatchItemResult[] memory vaultsStatusResult
        )
    {
        (bool success, bytes memory result) = address(this).delegatecall(
            abi.encodeCall(this.batchRevert, items)
        );

        if (success) {
            revert CVC_BatchPanic();
        } else if (bytes4(result) != CVC_RevertedBatchResult.selector) {
            revertBytes(result);
        }

        assembly {
            result := add(result, 4)
        }

        (batchItemsResult, accountsStatusResult, vaultsStatusResult) = abi
            .decode(
                result,
                (BatchItemResult[], BatchItemResult[], BatchItemResult[])
            );
    }

    // Account Status Check

    /// @inheritdoc ICVC
    function isAccountStatusCheckDeferred(
        address account
    ) external view returns (bool) {
        return accountStatusChecks.contains(account);
    }

    /// @inheritdoc ICVC
    function requireAccountStatusCheck(
        address account
    ) public payable virtual nonReentrantChecks {
        if (executionContext.areChecksDeferred()) {
            accountStatusChecks.insert(account);
        } else {
            requireAccountStatusCheckInternal(account);
        }
    }

    /// @inheritdoc ICVC
    function requireAccountStatusCheckNow(
        address account
    ) public payable virtual nonReentrantChecks {
        accountStatusChecks.remove(account);
        requireAccountStatusCheckInternal(account);
    }

    /// @inheritdoc ICVC
    function requireAllAccountsStatusCheckNow()
        public
        payable
        virtual
        nonReentrantChecks
    {
        checkStatusAll(SetType.Account);
    }

    /// @inheritdoc ICVC
    function forgiveAccountStatusCheck(
        address account
    ) public payable virtual nonReentrantChecks onlyController(account) {
        accountStatusChecks.remove(account);
    }

    // Vault Status Check

    /// @inheritdoc ICVC
    function isVaultStatusCheckDeferred(
        address vault
    ) external view returns (bool) {
        return vaultStatusChecks.contains(vault);
    }

    /// @inheritdoc ICVC
    function requireVaultStatusCheck()
        public
        payable
        virtual
        nonReentrantChecks
    {
        if (executionContext.areChecksDeferred()) {
            vaultStatusChecks.insert(msg.sender);
        } else {
            requireVaultStatusCheckInternal(msg.sender);
        }
    }

    /// @inheritdoc ICVC
    function requireVaultStatusCheckNow()
        public
        payable
        virtual
        nonReentrantChecks
    {
        vaultStatusChecks.remove(msg.sender);
        requireVaultStatusCheckInternal(msg.sender);
    }

    /// @inheritdoc ICVC
    function requireAllVaultsStatusCheckNow()
        public
        payable
        virtual
        nonReentrantChecks
    {
        checkStatusAll(SetType.Vault);
    }

    /// @inheritdoc ICVC
    function forgiveVaultStatusCheck()
        public
        payable
        virtual
        nonReentrantChecks
    {
        vaultStatusChecks.remove(msg.sender);
    }

    /// @inheritdoc ICVC
    function requireAccountAndVaultStatusCheck(
        address account
    ) public payable virtual nonReentrantChecks {
        if (executionContext.areChecksDeferred()) {
            accountStatusChecks.insert(account);
            vaultStatusChecks.insert(msg.sender);
        } else {
            requireAccountStatusCheckInternal(account);
            requireVaultStatusCheckInternal(msg.sender);
        }
    }

    ///////////////////////////////////////////////////////////////////////////////////////////////
    //                                  INTERNAL FUNCTIONS                                       //
    ///////////////////////////////////////////////////////////////////////////////////////////////

    function callWithContextInternal(
        address targetContract,
        address onBehalfOfAccount,
        uint value,
        bytes calldata data
    ) internal virtual returns (bool success, bytes memory result) {
        if (
            value > 0 &&
            value != type(uint).max &&
            value > address(this).balance
        ) {
            revert CVC_InvalidValue();
        } else if (value == type(uint).max) {
            value = address(this).balance;
        }

        emit CallWithContext(
            msg.sender,
            targetContract,
            onBehalfOfAccount,
            bytes4(data)
        );

        EC contextCache = executionContext;

        // CVC can only be msg.sender after the self-call in the permit() function. in that case,
        // the "true" sender address (that is the permit message signer) is taken from the execution context
        address msgSender = address(this) == msg.sender
            ? contextCache.getOnBehalfOfAccount()
            : msg.sender;

        // set the onBehalfOfAccount in the execution context for the duration of the external call.
        // considering that the operatorAuthenticated is only meant to be observable by external
        // contracts, it is sufficient to set it here rather than in the onlyOwner and onlyOwnerOrOperator
        // modifiers.
        // apart from the usual scenario (when an owner operates on behalf of its account),
        // the operatorAuthenticated should be cleared when about to execute the permit self-call or a callback
        if (
            haveCommonOwnerInternal(onBehalfOfAccount, msgSender) ||
            address(this) == targetContract ||
            msg.sender == targetContract
        ) {
            executionContext = contextCache
                .setOnBehalfOfAccount(onBehalfOfAccount)
                .clearOperatorAuthenticated();
        } else {
            executionContext = contextCache
                .setOnBehalfOfAccount(onBehalfOfAccount)
                .setOperatorAuthenticated();
        }

        (success, result) = targetContract.call{value: value}(data);

        executionContext = contextCache;
    }

    function callInternal(
        address targetContract,
        address onBehalfOfAccount,
        uint value,
        bytes calldata data
    )
        internal
        virtual
        onlyOwnerOrOperator(onBehalfOfAccount)
        returns (bool success, bytes memory result)
    {
        if (targetContract == ERC1820_REGISTRY) {
            revert CVC_InvalidAddress();
        }

        (success, result) = callWithContextInternal(
            targetContract,
            onBehalfOfAccount,
            value,
            data
        );
    }

    function impersonateInternal(
        address targetCollateral,
        address onBehalfOfAccount,
        uint value,
        bytes calldata data
    )
        internal
        virtual
        onlyController(onBehalfOfAccount)
        returns (bool success, bytes memory result)
    {
        if (!accountCollaterals[onBehalfOfAccount].contains(targetCollateral)) {
            revert CVC_NotAuthorized();
        }

        (success, result) = callWithContextInternal(
            targetCollateral,
            onBehalfOfAccount,
            value,
            data
        );
    }

    function callBatchItemInternal(
        BatchItem calldata item
    ) internal returns (bool success, bytes memory result) {
        if (item.targetContract == address(this)) {
            // delegatecall is used here to preserve msg.sender in order
            // to be able to perform authentication
            (success, result) = address(this).delegatecall(item.data);
        } else {
            (success, result) = callInternal(
                item.targetContract,
                item.onBehalfOfAccount,
                item.value,
                item.data
            );
        }
    }

    function batchInternal(BatchItem[] calldata items) internal {
        uint length = items.length;

        for (uint i; i < length; ) {
            (bool success, bytes memory result) = callBatchItemInternal(
                items[i]
            );

            if (!success) {
                revertBytes(result);
            }

            unchecked {
                ++i;
            }
        }
    }

    function batchInternalWithResult(
        BatchItem[] calldata items
    ) internal returns (BatchItemResult[] memory batchItemsResult) {
        uint length = items.length;
        batchItemsResult = new BatchItemResult[](length);

        for (uint i; i < length; ) {
            (
                batchItemsResult[i].success,
                batchItemsResult[i].result
            ) = callBatchItemInternal(items[i]);

            unchecked {
                ++i;
            }
        }
    }

    function checkAccountStatusInternal(
        address account
    ) internal virtual returns (bool isValid, bytes memory result) {
        uint numOfControllers = accountControllers[account].numElements;
        address controller = accountControllers[account].firstElement;

        if (numOfControllers == 0) return (true, "");
        else if (numOfControllers > 1) revert CVC_ControllerViolation();

        bool success;
        (success, result) = controller.call(
            abi.encodeCall(
                ICreditVault.checkAccountStatus,
                (account, accountCollaterals[account].get())
            )
        );

        isValid =
            success &&
            result.length == 32 &&
            abi.decode(result, (bytes32)) ==
            bytes32(ICreditVault.checkAccountStatus.selector);
    }

    function requireAccountStatusCheckInternal(
        address account
    ) internal virtual {
        (bool isValid, bytes memory result) = checkAccountStatusInternal(
            account
        );

        if (!isValid) {
            revertBytes(result);
        }
    }

    function checkVaultStatusInternal(
        address vault
    ) internal returns (bool isValid, bytes memory result) {
        bool success;
        (success, result) = vault.call(
            abi.encodeCall(ICreditVault.checkVaultStatus, ())
        );

        isValid =
            success &&
            result.length == 32 &&
            abi.decode(result, (bytes32)) ==
            bytes32(ICreditVault.checkVaultStatus.selector);
    }

    function requireVaultStatusCheckInternal(address vault) internal virtual {
        (bool isValid, bytes memory result) = checkVaultStatusInternal(vault);

        if (!isValid) {
            revertBytes(result);
        }
    }

    function checkStatusAll(SetType setType) internal virtual {
        setType == SetType.Account
            ? accountStatusChecks.forEachAndClear(
                requireAccountStatusCheckInternal
            )
            : vaultStatusChecks.forEachAndClear(
                requireVaultStatusCheckInternal
            );
    }

    function checkStatusAllWithResult(
        SetType setType
    ) internal virtual returns (BatchItemResult[] memory checksResult) {
        bytes[] memory callbackResult = setType == SetType.Account
            ? accountStatusChecks.forEachAndClearWithResult(
                checkAccountStatusInternal
            )
            : vaultStatusChecks.forEachAndClearWithResult(
                checkVaultStatusInternal
            );

        uint length = callbackResult.length;
        checksResult = new BatchItemResult[](length);

        for (uint i; i < length; ) {
            (bool isValid, bytes memory result) = abi.decode(
                callbackResult[i],
                (bool, bytes)
            );
            checksResult[i] = BatchItemResult(isValid, result);

            unchecked {
                ++i;
            }
        }
    }

    function restoreExecutionContext(EC contextCache) internal virtual {
        if (!contextCache.areChecksDeferred()) {
            executionContext = contextCache.setChecksInProgress();

            checkStatusAll(SetType.Account);
            checkStatusAll(SetType.Vault);
        }

        executionContext = contextCache;
    }

    // Permit-related functions

    function isSignerValid(
        address signer
    ) internal pure returns (bool isValid) {
        // not valid if the signer address falls into any of the precompiles/predeploys
        // addresses space (depends on the chain ID).
        // IMPORTANT: revisit this logic when deploying on chains other than the Ethereum mainnet
        return !haveCommonOwnerInternal(signer, address(0));
    }

    function getPermitHash(
        address signer,
        uint nonceNamespace,
        uint nonce,
        uint deadline,
        uint value,
        bytes calldata data
    ) internal view returns (bytes32 permitHash) {
        bytes32 domainSeparator = block.chainid == CACHED_CHAIN_ID
            ? CACHED_DOMAIN_SEPARATOR
            : calculateDomainSeparator();

        bytes32 structHash = keccak256(
            abi.encode(
                PERMIT_TYPEHASH,
                signer,
                nonceNamespace,
                nonce,
                deadline,
                value,
                keccak256(data)
            )
        );

        assembly ("memory-safe") {
            mstore(0x00, "\x19\x01")
            mstore(0x02, domainSeparator)
            mstore(0x22, structHash)
            permitHash := keccak256(0x00, 0x42)
            mstore(0x22, 0)
        }
    }

    // Based on:
    // https://github.com/OpenZeppelin/openzeppelin-contracts/blob/master/contracts/utils/cryptography/ECDSA.sol
    // Note that the function returns zero address if the signature is invalid hence the result always has to be
    // checked against address zero.
    function recoverECDSASigner(
        bytes32 hash,
        bytes memory signature
    ) internal pure returns (address signer) {
        if (signature.length != 65) return address(0);

        bytes32 r;
        bytes32 s;
        uint8 v;

        // ecrecover takes the signature parameters, and the only way to get them
        // currently is to use assembly.
        /// @solidity memory-safe-assembly
        assembly {
            r := mload(add(signature, 0x20))
            s := mload(add(signature, 0x40))
            v := byte(0, mload(add(signature, 0x60)))
        }

        // EIP-2 still allows signature malleability for ecrecover(). Remove this possibility and make the signature
        // unique. Appendix F in the Ethereum Yellow paper (https://ethereum.github.io/yellowpaper/paper.pdf), defines
        // the valid range for s in (301): 0 < s < secp256k1n ÷ 2 + 1, and for v in (302): v ∈ {27, 28}. Most
        // signatures from current libraries generate a unique signature with an s-value in the lower half order.
        //
        // If your library generates malleable signatures, such as s-values in the upper range, calculate a new s-value
        // with 0xFFFFFFFFFFFFFFFFFFFFFFFFFFFFFFFEBAAEDCE6AF48A03BBFD25E8CD0364141 - s1 and flip v from 27 to 28 or
        // vice versa. If your library also generates signatures with 0/1 for v instead 27/28, add 27 to v to accept
        // these malleable signatures as well.
        if (
            uint256(s) >
            0x7FFFFFFFFFFFFFFFFFFFFFFFFFFFFFFF5D576E7357A4501DDFE92F46681B20A0
        ) {
            return address(0);
        }

        // return the signer address (note that it might be zero address)
        signer = ecrecover(hash, v, r, s);
    }

    // Based on:
    // https://github.com/OpenZeppelin/openzeppelin-contracts/blob/master/contracts/utils/cryptography/SignatureChecker.sol
    function isValidERC1271Signature(
        address signer,
        bytes32 hash,
        bytes memory signature
    ) internal view returns (bool isValid) {
        if (signer.code.length == 0) return false;

        (bool success, bytes memory result) = signer.staticcall(
            abi.encodeCall(IERC1271.isValidSignature, (hash, signature))
        );

        isValid =
            success &&
            result.length == 32 &&
            abi.decode(result, (bytes32)) ==
            bytes32(IERC1271.isValidSignature.selector);
    }

    function calculateDomainSeparator() internal view returns (bytes32) {
        return
            keccak256(
                abi.encode(
                    TYPE_HASH,
                    HASHED_NAME,
                    HASHED_VERSION,
                    block.chainid,
                    address(this)
                )
            );
    }

    // Auxiliary functions

    function haveCommonOwnerInternal(
        address account,
        address otherAccount
    ) internal pure returns (bool result) {
        assembly {
            result := lt(xor(account, otherAccount), 0x100)
        }
    }

    function getAddressPrefixInternal(
        address account
    ) internal pure returns (uint152) {
        return uint152(uint160(account) >> 8);
    }

    function getAccountOwnerInternal(
        address account
    ) internal view returns (address) {
        uint152 addressPrefix = getAddressPrefixInternal(account);
        return ownerLookup[addressPrefix];
    }

    function isAccountOperatorAuthorizedInternal(
        address account,
        address operator
    ) internal view returns (bool isAuthorized) {
        address owner = getAccountOwnerInternal(account);

        // if the owner is not registered yet, it means that the operator couldn't have been authorized
        if (owner == address(0)) return false;

        uint152 addressPrefix = getAddressPrefixInternal(account);
        uint bitMask = 1 << (uint160(owner) ^ uint160(account));

        return operatorLookup[addressPrefix][operator] & bitMask != 0;
    }

    function setAccountOwnerInternal(address account, address owner) internal {
        uint152 addressPrefix = getAddressPrefixInternal(account);
        ownerLookup[addressPrefix] = owner;
        emit OwnerRegistered(addressPrefix, owner);
    }

    function revertBytes(bytes memory errMsg) internal pure {
        if (errMsg.length != 0) {
            assembly {
                revert(add(32, errMsg), mload(errMsg))
            }
        }
        revert CVC_EmptyError();
    }
}<|MERGE_RESOLUTION|>--- conflicted
+++ resolved
@@ -82,56 +82,6 @@
     //                                CONSTRUCTOR, FALLBACKS                                     //
     ///////////////////////////////////////////////////////////////////////////////////////////////
 
-<<<<<<< HEAD
-=======
-    event OwnerRegistered(uint152 indexed addressPrefix, address indexed owner);
-    event NonceUsed(uint152 indexed addressPrefix, uint nonce);
-    event OperatorStatus(
-        uint152 indexed addressPrefix,
-        address indexed operator,
-        uint operatorBitField
-    );
-    event CollateralStatus(
-        address indexed account,
-        address indexed collateral,
-        bool enabled
-    );
-    event ControllerStatus(
-        address indexed account,
-        address indexed controller,
-        bool enabled
-    );
-    event CallWithContext(
-        address indexed caller,
-        address indexed targetContract,
-        address indexed onBehalfOfAccount,
-        bytes4 selector
-    );
-
-    ///////////////////////////////////////////////////////////////////////////////////////////////
-    //                                         ERRORS                                            //
-    ///////////////////////////////////////////////////////////////////////////////////////////////
-
-    error CVC_NotAuthorized();
-    error CVC_AccountOwnerNotRegistered();
-    error CVC_OnBehalfOfAccountNotAuthenticated();
-    error CVC_InvalidNonce();
-    error CVC_InvalidAddress();
-    error CVC_InvalidTimestamp();
-    error CVC_InvalidValue();
-    error CVC_InvalidData();
-    error CVC_ChecksReentrancy();
-    error CVC_ImpersonateReentrancy();
-    error CVC_ControllerViolation();
-    error CVC_RevertedBatchResult(
-        BatchItemResult[] batchItemsResult,
-        BatchItemResult[] accountsStatusResult,
-        BatchItemResult[] vaultsStatusResult
-    );
-    error CVC_BatchPanic();
-    error CVC_EmptyError();
-
->>>>>>> c73305a2
     constructor() {
         CACHED_CHAIN_ID = block.chainid;
         CACHED_DOMAIN_SEPARATOR = calculateDomainSeparator();
@@ -387,17 +337,10 @@
             revert CVC_InvalidAddress();
         }
 
-<<<<<<< HEAD
-        if (
-            operatorLookup[addressPrefix][operator] == accountOperatorAuthorized
-        ) {
+        if (operatorLookup[addressPrefix][operator] == operatorBitField) {
             revert CVC_InvalidOperatorStatus();
         } else {
-            operatorLookup[addressPrefix][operator] = accountOperatorAuthorized;
-=======
-        if (operatorLookup[addressPrefix][operator] != operatorBitField) {
             operatorLookup[addressPrefix][operator] = operatorBitField;
->>>>>>> c73305a2
 
             emit OperatorStatus(addressPrefix, operator, operatorBitField);
         }
@@ -437,37 +380,17 @@
 
         uint152 addressPrefix = getAddressPrefixInternal(account);
         uint bitMask = 1 << (uint160(owner) ^ uint160(account));
-<<<<<<< HEAD
-        uint oldAccountOperatorAuthorized = operatorLookup[addressPrefix][
-            operator
-        ];
-        uint newAccountOperatorAuthorized = authorized
-            ? oldAccountOperatorAuthorized | bitMask
-            : oldAccountOperatorAuthorized & ~bitMask;
-
-        if (oldAccountOperatorAuthorized == newAccountOperatorAuthorized) {
-            revert CVC_InvalidOperatorStatus();
-        } else {
-            operatorLookup[addressPrefix][
-                operator
-            ] = newAccountOperatorAuthorized;
-
-            emit OperatorStatus(
-                addressPrefix,
-                operator,
-                newAccountOperatorAuthorized
-            );
-=======
         uint oldOperatorBitField = operatorLookup[addressPrefix][operator];
         uint newOperatorBitField = authorized
             ? oldOperatorBitField | bitMask
             : oldOperatorBitField & ~bitMask;
 
-        if (oldOperatorBitField != newOperatorBitField) {
+        if (oldOperatorBitField == newOperatorBitField) {
+            revert CVC_InvalidOperatorStatus();
+        } else {
             operatorLookup[addressPrefix][operator] = newOperatorBitField;
 
             emit OperatorStatus(addressPrefix, operator, newOperatorBitField);
->>>>>>> c73305a2
         }
     }
 
