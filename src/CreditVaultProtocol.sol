--- conflicted
+++ resolved
@@ -566,18 +566,8 @@
     ) public virtual {
         ExecutionContext memory context = executionContext;
 
-<<<<<<< HEAD
-        for (uint i = 0; i < accounts.length; ++i) {
+        for (uint i = 0; i < accounts.length; ) {
             if (context.batchDepth == BATCH_DEPTH__INIT) {
-=======
-        for (uint i; i < accounts.length; ) {
-            if (
-                context.ignoreAccountStatusCheck &&
-                context.onBehalfOfAccount == accounts[i]
-            ) {
-                // do nothing
-            } else if (context.batchDepth == BATCH_DEPTH__INIT) {
->>>>>>> 073a1d34
                 requireAccountStatusCheckInternal(accounts[i]);
             } else {
                 accountStatusChecks.insert(accounts[i]);
@@ -810,7 +800,9 @@
         if (numElements == 0) return result;
 
         for (uint i; i < numElements; ) {
-            address addressToCheck = i == 0 ? firstElement : setStorage.elements[i];
+            address addressToCheck = i == 0
+                ? firstElement
+                : setStorage.elements[i];
 
             if (returnResult) {
                 bytes memory data;
